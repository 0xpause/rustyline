use env_logger;
use std::borrow::Cow::{self, Borrowed, Owned};

use rustyline::completion::{Completer, FilenameCompleter, Pair};
use rustyline::config::OutputStreamType;
use rustyline::error::ReadlineError;
use rustyline::highlight::{Highlighter, MatchingBracketHighlighter};
use rustyline::hint::{Hinter, HistoryHinter};
<<<<<<< HEAD
use rustyline::validate::Validator;
use rustyline::{Cmd, CompletionType, Config, Context, EditMode, Editor, Helper, KeyPress};
=======
use rustyline::{Cmd, CompletionType, Config, Context, EditMode, Editor, KeyPress};
use rustyline_derive::Helper;
>>>>>>> f4bb467c

#[derive(Helper)]
struct MyHelper {
    completer: FilenameCompleter,
    highlighter: MatchingBracketHighlighter,
    hinter: HistoryHinter,
    colored_prompt: String,
}

impl Completer for MyHelper {
    type Candidate = Pair;

    fn complete(
        &self,
        line: &str,
        pos: usize,
        ctx: &Context<'_>,
    ) -> Result<(usize, Vec<Pair>), ReadlineError> {
        self.completer.complete(line, pos, ctx)
    }
}

impl Hinter for MyHelper {
    fn hint(&self, line: &str, pos: usize, ctx: &Context<'_>) -> Option<String> {
        self.hinter.hint(line, pos, ctx)
    }
}

impl Highlighter for MyHelper {
    fn highlight_prompt<'b, 's: 'b, 'p: 'b>(
        &'s self,
        prompt: &'p str,
        default: bool,
    ) -> Cow<'b, str> {
        if default {
            Borrowed(&self.colored_prompt)
        } else {
            Borrowed(prompt)
        }
    }

    fn highlight_hint<'h>(&self, hint: &'h str) -> Cow<'h, str> {
        Owned("\x1b[1m".to_owned() + hint + "\x1b[m")
    }

    fn highlight<'l>(&self, line: &'l str, pos: usize) -> Cow<'l, str> {
        self.highlighter.highlight(line, pos)
    }

    fn highlight_char(&self, line: &str, pos: usize) -> bool {
        self.highlighter.highlight_char(line, pos)
    }
}

<<<<<<< HEAD
impl Validator for MyHelper {}

impl Helper for MyHelper {}

fn main() {
=======
// To debug rustyline:
// RUST_LOG=rustyline=debug cargo run --example example 2> debug.log
fn main() -> rustyline::Result<()> {
>>>>>>> f4bb467c
    env_logger::init();
    let config = Config::builder()
        .history_ignore_space(true)
        .completion_type(CompletionType::List)
        .edit_mode(EditMode::Emacs)
        .output_stream(OutputStreamType::Stdout)
        .build();
    let h = MyHelper {
        completer: FilenameCompleter::new(),
        highlighter: MatchingBracketHighlighter::new(),
        hinter: HistoryHinter {},
        colored_prompt: "".to_owned(),
    };
    let mut rl = Editor::with_config(config);
    rl.set_helper(Some(h));
    rl.bind_sequence(KeyPress::Meta('N'), Cmd::HistorySearchForward);
    rl.bind_sequence(KeyPress::Meta('P'), Cmd::HistorySearchBackward);
    if rl.load_history("history.txt").is_err() {
        println!("No previous history.");
    }
    let mut count = 1;
    loop {
        let p = format!("{}> ", count);
        rl.helper_mut().expect("No helper").colored_prompt = format!("\x1b[1;32m{}\x1b[0m", p);
        let readline = rl.readline(&p);
        match readline {
            Ok(line) => {
                rl.add_history_entry(line.as_str());
                println!("Line: {}", line);
            }
            Err(ReadlineError::Interrupted) => {
                println!("CTRL-C");
                break;
            }
            Err(ReadlineError::Eof) => {
                println!("CTRL-D");
                break;
            }
            Err(err) => {
                println!("Error: {:?}", err);
                break;
            }
        }
        count += 1;
    }
    rl.save_history("history.txt")
}<|MERGE_RESOLUTION|>--- conflicted
+++ resolved
@@ -6,15 +6,10 @@
 use rustyline::error::ReadlineError;
 use rustyline::highlight::{Highlighter, MatchingBracketHighlighter};
 use rustyline::hint::{Hinter, HistoryHinter};
-<<<<<<< HEAD
-use rustyline::validate::Validator;
-use rustyline::{Cmd, CompletionType, Config, Context, EditMode, Editor, Helper, KeyPress};
-=======
 use rustyline::{Cmd, CompletionType, Config, Context, EditMode, Editor, KeyPress};
-use rustyline_derive::Helper;
->>>>>>> f4bb467c
+use rustyline_derive::{Helper, Validator};
 
-#[derive(Helper)]
+#[derive(Helper, Validator)]
 struct MyHelper {
     completer: FilenameCompleter,
     highlighter: MatchingBracketHighlighter,
@@ -67,17 +62,9 @@
     }
 }
 
-<<<<<<< HEAD
-impl Validator for MyHelper {}
-
-impl Helper for MyHelper {}
-
-fn main() {
-=======
 // To debug rustyline:
 // RUST_LOG=rustyline=debug cargo run --example example 2> debug.log
 fn main() -> rustyline::Result<()> {
->>>>>>> f4bb467c
     env_logger::init();
     let config = Config::builder()
         .history_ignore_space(true)
