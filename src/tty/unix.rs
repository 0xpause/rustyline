//! Unix specific definitions
use std::cmp;
use std::collections::HashMap;
use std::fs::{File, OpenOptions};
use std::io::{self, BufReader, ErrorKind, Read, Write};
use std::os::unix::io::{AsRawFd, IntoRawFd, RawFd};
use std::sync::atomic::{AtomicBool, Ordering};
use std::sync::mpsc::{self, SyncSender};
use std::sync::{Arc, Mutex};

use log::{debug, warn};
use nix::errno::Errno;
use nix::poll::{self, PollFlags};
use nix::sys::select::{self, FdSet};
#[cfg(not(test))]
use nix::sys::signal;
use nix::sys::termios::{self, SetArg, SpecialCharacterIndices as SCI, Termios};
use nix::unistd::{close, isatty, write};
#[cfg(feature = "signal-hook")]
use signal_hook::{self, SigId};
use unicode_segmentation::UnicodeSegmentation;
use utf8parse::{Parser, Receiver};

use super::{width, Event, RawMode, RawReader, Renderer, Term};
use crate::config::{Behavior, BellStyle, ColorMode, Config};
use crate::highlight::Highlighter;
use crate::keys::{KeyCode as K, KeyEvent, KeyEvent as E, Modifiers as M};
use crate::layout::{Layout, Position};
use crate::line_buffer::LineBuffer;
use crate::{error, Cmd, Result};

/// Unsupported Terminals that don't support RAW mode
const UNSUPPORTED_TERM: [&str; 3] = ["dumb", "cons25", "emacs"];

const BRACKETED_PASTE_ON: &str = "\x1b[?2004h";
const BRACKETED_PASTE_OFF: &str = "\x1b[?2004l";

nix::ioctl_read_bad!(win_size, libc::TIOCGWINSZ, libc::winsize);

#[allow(clippy::useless_conversion)]
fn get_win_size(fd: RawFd) -> (usize, usize) {
    use std::mem::zeroed;

    if cfg!(test) {
        return (80, 24);
    }

    unsafe {
        let mut size: libc::winsize = zeroed();
        match win_size(fd, &mut size) {
            Ok(0) => {
                // In linux pseudo-terminals are created with dimensions of
                // zero. If host application didn't initialize the correct
                // size before start we treat zero size as 80 columns and
                // infinite rows
                let cols = if size.ws_col == 0 {
                    80
                } else {
                    size.ws_col as usize
                };
                let rows = if size.ws_row == 0 {
                    usize::MAX
                } else {
                    size.ws_row as usize
                };
                (cols, rows)
            }
            _ => (80, 24),
        }
    }
}

/// Check TERM environment variable to see if current term is in our
/// unsupported list
fn is_unsupported_term() -> bool {
    match std::env::var("TERM") {
        Ok(term) => {
            for iter in &UNSUPPORTED_TERM {
                if (*iter).eq_ignore_ascii_case(&term) {
                    return true;
                }
            }
            false
        }
        Err(_) => false,
    }
}

/// Return whether or not STDIN, STDOUT or STDERR is a TTY
fn is_a_tty(fd: RawFd) -> bool {
    isatty(fd).unwrap_or(false)
}

pub type PosixKeyMap = HashMap<KeyEvent, Cmd>;
#[cfg(not(test))]
pub type KeyMap = PosixKeyMap;

#[must_use = "You must restore default mode (disable_raw_mode)"]
pub struct PosixMode {
    termios: Termios,
    tty_in: RawFd,
    tty_out: Option<RawFd>,
    raw_mode: Arc<AtomicBool>,
}

#[cfg(not(test))]
pub type Mode = PosixMode;

impl RawMode for PosixMode {
    /// Disable RAW mode for the terminal.
    fn disable_raw_mode(&self) -> Result<()> {
        termios::tcsetattr(self.tty_in, SetArg::TCSADRAIN, &self.termios)?;
        // disable bracketed paste
        if let Some(out) = self.tty_out {
            write_all(out, BRACKETED_PASTE_OFF)?;
        }
        self.raw_mode.store(false, Ordering::SeqCst);
        Ok(())
    }
}

// Rust std::io::Stdin is buffered with no way to know if bytes are available.
// So we use low-level stuff instead...
struct TtyIn {
    fd: RawFd,
    sigwinch: SigWinCh,
}

impl Read for TtyIn {
    fn read(&mut self, buf: &mut [u8]) -> io::Result<usize> {
        loop {
            let res = unsafe {
                libc::read(
                    self.fd,
                    buf.as_mut_ptr() as *mut libc::c_void,
                    buf.len() as libc::size_t,
                )
            };
            if res == -1 {
                let error = io::Error::last_os_error();
                if error.kind() != ErrorKind::Interrupted || self.sigwinch.load(Ordering::Relaxed) {
                    return Err(error);
                }
            } else {
                #[allow(clippy::cast_sign_loss)]
                return Ok(res as usize);
            }
        }
    }
}

// (native receiver with a selectable file descriptor, actual message receiver)
type PipeReader = Arc<Mutex<(File, mpsc::Receiver<String>)>>;
// (native sender, actual message sender)
type PipeWriter = (Arc<Mutex<File>>, SyncSender<String>);

/// Console input reader
pub struct PosixRawReader {
    tty_in: BufReader<TtyIn>,
    timeout_ms: i32,
    parser: Parser,
    key_map: PosixKeyMap,
    // external print reader
    pipe_reader: Option<PipeReader>,
    fds: FdSet,
}

impl AsRawFd for PosixRawReader {
    fn as_raw_fd(&self) -> RawFd {
        self.tty_in.get_ref().fd
    }
}

struct Utf8 {
    c: Option<char>,
    valid: bool,
}

const UP: char = 'A'; // kcuu1, kUP*
const DOWN: char = 'B'; // kcud1, kDN*
const RIGHT: char = 'C'; // kcuf1, kRIT*
const LEFT: char = 'D'; // kcub1, kLFT*
const END: char = 'F'; // kend*
const HOME: char = 'H'; // khom*
const INSERT: char = '2'; // kic*
const DELETE: char = '3'; // kdch1, kDC*
const PAGE_UP: char = '5'; // kpp, kPRV*
const PAGE_DOWN: char = '6'; // knp, kNXT*

const RXVT_HOME: char = '7';
const RXVT_END: char = '8';

const SHIFT: char = '2';
const ALT: char = '3';
const ALT_SHIFT: char = '4';
const CTRL: char = '5';
const CTRL_SHIFT: char = '6';
const CTRL_ALT: char = '7';
const CTRL_ALT_SHIFT: char = '8';

const RXVT_SHIFT: char = '$';
const RXVT_CTRL: char = '\x1e';
const RXVT_CTRL_SHIFT: char = '@';

impl PosixRawReader {
    fn new(
        fd: RawFd,
        sigwinch: SigWinCh,
        config: &Config,
        key_map: PosixKeyMap,
        pipe_reader: Option<PipeReader>,
    ) -> Self {
        Self {
            tty_in: BufReader::with_capacity(1024, TtyIn { fd, sigwinch }),
            timeout_ms: config.keyseq_timeout(),
            parser: Parser::new(),
            key_map,
            pipe_reader,
            fds: FdSet::new(),
        }
    }

    /// Handle \E <seq1> sequences
    // https://invisible-island.net/xterm/xterm-function-keys.html
    fn escape_sequence(&mut self) -> Result<KeyEvent> {
        self._do_escape_sequence(true)
    }

    /// Don't call directly, call `PosixRawReader::escape_sequence` instead
    fn _do_escape_sequence(&mut self, allow_recurse: bool) -> Result<KeyEvent> {
        // Read the next byte representing the escape sequence.
        let seq1 = self.next_char()?;
        if seq1 == '[' {
            // \E[ sequences. (CSI)
            self.escape_csi()
        } else if seq1 == 'O' {
            // xterm
            // \EO sequences. (SS3)
            self.escape_o()
        } else if seq1 == '\x1b' {
            // \E\E — used by rxvt, iTerm (under default config), etc.
            // ```
            // \E\E[A => Alt-Up
            // \E\E[B => Alt-Down
            // \E\E[C => Alt-Right
            // \E\E[D => Alt-Left
            // ```
            //
            // In general this more or less works just adding ALT to an existing
            // key, but has a wrinkle in that `ESC ESC` without anything
            // following should be interpreted as the the escape key.
            //
            // We handle this by polling to see if there's anything coming
            // within our timeout, and if so, recursing once, but adding alt to
            // what we read.
            if !allow_recurse {
                return Ok(E::ESC);
            }
            let timeout = if self.timeout_ms < 0 {
                100
            } else {
                self.timeout_ms
            };
            match self.poll(timeout) {
                // Ignore poll errors, it's very likely we'll pick them up on
                // the next read anyway.
                Ok(0) | Err(_) => Ok(E::ESC),
                Ok(n) => {
                    debug_assert!(n > 0, "{}", n);
                    // recurse, and add the alt modifier.
                    let E(k, m) = self._do_escape_sequence(false)?;
                    Ok(E(k, m | M::ALT))
                }
            }
        } else {
            Ok(E::alt(seq1))
        }
    }

    /// Handle \E[ <seq2> escape sequences
    fn escape_csi(&mut self) -> Result<KeyEvent> {
        let seq2 = self.next_char()?;
        if seq2.is_ascii_digit() {
            match seq2 {
                '0' | '9' => {
                    debug!(target: "rustyline", "unsupported esc sequence: \\E[{:?}", seq2);
                    Ok(E(K::UnknownEscSeq, M::NONE))
                }
                _ => {
                    // Extended escape, read additional byte.
                    self.extended_escape(seq2)
                }
            }
        } else if seq2 == '[' {
            let seq3 = self.next_char()?;
            // Linux console
            Ok(match seq3 {
                'A' => E(K::F(1), M::NONE),
                'B' => E(K::F(2), M::NONE),
                'C' => E(K::F(3), M::NONE),
                'D' => E(K::F(4), M::NONE),
                'E' => E(K::F(5), M::NONE),
                _ => {
                    debug!(target: "rustyline", "unsupported esc sequence: \\E[[{:?}", seq3);
                    E(K::UnknownEscSeq, M::NONE)
                }
            })
        } else {
            // ANSI
            Ok(match seq2 {
                UP => E(K::Up, M::NONE),
                DOWN => E(K::Down, M::NONE),
                RIGHT => E(K::Right, M::NONE),
                LEFT => E(K::Left, M::NONE),
                //'E' => E(K::, M::), // Ignore
                END => E(K::End, M::NONE),
                //'G' => E(K::, M::), // Ignore
                HOME => E(K::Home, M::NONE), // khome
                //'J' => E(K::, M::), // clr_eos
                //'K' => E(K::, M::), // clr_eol
                //'L' => E(K::, M::), // il1
                //'M' => E(K::, M::), // kmous
                //'P' => E(K::Delete, M::NONE), // dch1
                'Z' => E(K::BackTab, M::NONE),
                'a' => E(K::Up, M::SHIFT),    // rxvt: kind or kUP
                'b' => E(K::Down, M::SHIFT),  // rxvt: kri or kDN
                'c' => E(K::Right, M::SHIFT), // rxvt
                'd' => E(K::Left, M::SHIFT),  // rxvt
                _ => {
                    debug!(target: "rustyline", "unsupported esc sequence: \\E[{:?}", seq2);
                    E(K::UnknownEscSeq, M::NONE)
                }
            })
        }
    }

    /// Handle \E[ <seq2:digit> escape sequences
    #[allow(clippy::cognitive_complexity)]
    fn extended_escape(&mut self, seq2: char) -> Result<KeyEvent> {
        let seq3 = self.next_char()?;
        if seq3 == '~' {
            Ok(match seq2 {
                '1' | RXVT_HOME => E(K::Home, M::NONE), // tmux, xrvt
                INSERT => E(K::Insert, M::NONE),
                DELETE => E(K::Delete, M::NONE),
                '4' | RXVT_END => E(K::End, M::NONE), // tmux, xrvt
                PAGE_UP => E(K::PageUp, M::NONE),
                PAGE_DOWN => E(K::PageDown, M::NONE),
                _ => {
                    debug!(target: "rustyline",
                           "unsupported esc sequence: \\E[{}~", seq2);
                    E(K::UnknownEscSeq, M::NONE)
                }
            })
        } else if seq3.is_ascii_digit() {
            let seq4 = self.next_char()?;
            if seq4 == '~' {
                Ok(match (seq2, seq3) {
                    ('1', '1') => E(K::F(1), M::NONE),  // rxvt-unicode
                    ('1', '2') => E(K::F(2), M::NONE),  // rxvt-unicode
                    ('1', '3') => E(K::F(3), M::NONE),  // rxvt-unicode
                    ('1', '4') => E(K::F(4), M::NONE),  // rxvt-unicode
                    ('1', '5') => E(K::F(5), M::NONE),  // kf5
                    ('1', '7') => E(K::F(6), M::NONE),  // kf6
                    ('1', '8') => E(K::F(7), M::NONE),  // kf7
                    ('1', '9') => E(K::F(8), M::NONE),  // kf8
                    ('2', '0') => E(K::F(9), M::NONE),  // kf9
                    ('2', '1') => E(K::F(10), M::NONE), // kf10
                    ('2', '3') => E(K::F(11), M::NONE), // kf11
                    ('2', '4') => E(K::F(12), M::NONE), // kf12
                    //('6', '2') => KeyCode::ScrollUp,
                    //('6', '3') => KeyCode::ScrollDown,
                    _ => {
                        debug!(target: "rustyline",
                               "unsupported esc sequence: \\E[{}{}~", seq2, seq3);
                        E(K::UnknownEscSeq, M::NONE)
                    }
                })
            } else if seq4 == ';' {
                let seq5 = self.next_char()?;
                if seq5.is_ascii_digit() {
                    let seq6 = self.next_char()?;
                    if seq6.is_ascii_digit() {
                        self.next_char()?; // 'R' expected
                        Ok(E(K::UnknownEscSeq, M::NONE))
                    } else if seq6 == 'R' {
                        Ok(E(K::UnknownEscSeq, M::NONE))
                    } else if seq6 == '~' {
                        Ok(match (seq2, seq3, seq5) {
                            ('1', '5', CTRL) => E(K::F(5), M::CTRL),
                            //('1', '5', '6') => E(K::F(17), M::CTRL),
                            ('1', '7', CTRL) => E(K::F(6), M::CTRL),
                            //('1', '7', '6') => E(K::F(18), M::CTRL),
                            ('1', '8', CTRL) => E(K::F(7), M::CTRL),
                            ('1', '9', CTRL) => E(K::F(8), M::CTRL),
                            //('1', '9', '6') => E(K::F(19), M::CTRL),
                            ('2', '0', CTRL) => E(K::F(9), M::CTRL),
                            //('2', '0', '6') => E(K::F(21), M::CTRL),
                            ('2', '1', CTRL) => E(K::F(10), M::CTRL),
                            //('2', '1', '6') => E(K::F(22), M::CTRL),
                            ('2', '3', CTRL) => E(K::F(11), M::CTRL),
                            //('2', '3', '6') => E(K::F(23), M::CTRL),
                            ('2', '4', CTRL) => E(K::F(12), M::CTRL),
                            //('2', '4', '6') => E(K::F(24), M::CTRL),
                            _ => {
                                debug!(target: "rustyline",
                                       "unsupported esc sequence: \\E[{}{};{}~", seq2, seq3, seq5);
                                E(K::UnknownEscSeq, M::NONE)
                            }
                        })
                    } else {
                        debug!(target: "rustyline",
                               "unsupported esc sequence: \\E[{}{};{}{}", seq2, seq3, seq5, seq6);
                        Ok(E(K::UnknownEscSeq, M::NONE))
                    }
                } else {
                    debug!(target: "rustyline",
                           "unsupported esc sequence: \\E[{}{};{:?}", seq2, seq3, seq5);
                    Ok(E(K::UnknownEscSeq, M::NONE))
                }
            } else if seq4.is_ascii_digit() {
                let seq5 = self.next_char()?;
                if seq5 == '~' {
                    Ok(match (seq2, seq3, seq4) {
                        ('2', '0', '0') => E(K::BracketedPasteStart, M::NONE),
                        ('2', '0', '1') => E(K::BracketedPasteEnd, M::NONE),
                        _ => {
                            debug!(target: "rustyline",
                                   "unsupported esc sequence: \\E[{}{}{}~", seq2, seq3, seq4);
                            E(K::UnknownEscSeq, M::NONE)
                        }
                    })
                } else {
                    debug!(target: "rustyline",
                           "unsupported esc sequence: \\E[{}{}{}{}", seq2, seq3, seq4, seq5);
                    Ok(E(K::UnknownEscSeq, M::NONE))
                }
            } else {
                debug!(target: "rustyline",
                       "unsupported esc sequence: \\E[{}{}{:?}", seq2, seq3, seq4);
                Ok(E(K::UnknownEscSeq, M::NONE))
            }
        } else if seq3 == ';' {
            let seq4 = self.next_char()?;
            if seq4.is_ascii_digit() {
                let seq5 = self.next_char()?;
                if seq5.is_ascii_digit() {
                    self.next_char()?; // 'R' expected
                                       //('1', '0', UP) => E(K::, M::), // Alt + Shift + Up
                    Ok(E(K::UnknownEscSeq, M::NONE))
                } else if seq2 == '1' {
                    Ok(match (seq4, seq5) {
                        (SHIFT, UP) => E(K::Up, M::SHIFT),     // ~ key_sr
                        (SHIFT, DOWN) => E(K::Down, M::SHIFT), // ~ key_sf
                        (SHIFT, RIGHT) => E(K::Right, M::SHIFT),
                        (SHIFT, LEFT) => E(K::Left, M::SHIFT),
                        (SHIFT, END) => E(K::End, M::SHIFT), // kEND
                        (SHIFT, HOME) => E(K::Home, M::SHIFT), // kHOM
                        //('2', 'P') => E(K::F(13), M::NONE),
                        //('2', 'Q') => E(K::F(14), M::NONE),
                        //('2', 'S') => E(K::F(16), M::NONE),
                        (ALT, UP) => E(K::Up, M::ALT),
                        (ALT, DOWN) => E(K::Down, M::ALT),
                        (ALT, RIGHT) => E(K::Right, M::ALT),
                        (ALT, LEFT) => E(K::Left, M::ALT),
                        (ALT, END) => E(K::End, M::ALT),
                        (ALT, HOME) => E(K::Home, M::ALT),
                        (ALT_SHIFT, UP) => E(K::Up, M::ALT_SHIFT),
                        (ALT_SHIFT, DOWN) => E(K::Down, M::ALT_SHIFT),
                        (ALT_SHIFT, RIGHT) => E(K::Right, M::ALT_SHIFT),
                        (ALT_SHIFT, LEFT) => E(K::Left, M::ALT_SHIFT),
                        (ALT_SHIFT, END) => E(K::End, M::ALT_SHIFT),
                        (ALT_SHIFT, HOME) => E(K::Home, M::ALT_SHIFT),
                        (CTRL, UP) => E(K::Up, M::CTRL),
                        (CTRL, DOWN) => E(K::Down, M::CTRL),
                        (CTRL, RIGHT) => E(K::Right, M::CTRL),
                        (CTRL, LEFT) => E(K::Left, M::CTRL),
                        (CTRL, END) => E(K::End, M::CTRL),
                        (CTRL, HOME) => E(K::Home, M::CTRL),
                        (CTRL, 'P') => E(K::F(1), M::CTRL),
                        (CTRL, 'Q') => E(K::F(2), M::CTRL),
                        (CTRL, 'S') => E(K::F(4), M::CTRL),
                        (CTRL, 'p') => E(K::Char('0'), M::CTRL),
                        (CTRL, 'q') => E(K::Char('1'), M::CTRL),
                        (CTRL, 'r') => E(K::Char('2'), M::CTRL),
                        (CTRL, 's') => E(K::Char('3'), M::CTRL),
                        (CTRL, 't') => E(K::Char('4'), M::CTRL),
                        (CTRL, 'u') => E(K::Char('5'), M::CTRL),
                        (CTRL, 'v') => E(K::Char('6'), M::CTRL),
                        (CTRL, 'w') => E(K::Char('7'), M::CTRL),
                        (CTRL, 'x') => E(K::Char('8'), M::CTRL),
                        (CTRL, 'y') => E(K::Char('9'), M::CTRL),
                        (CTRL_SHIFT, UP) => E(K::Up, M::CTRL_SHIFT),
                        (CTRL_SHIFT, DOWN) => E(K::Down, M::CTRL_SHIFT),
                        (CTRL_SHIFT, RIGHT) => E(K::Right, M::CTRL_SHIFT),
                        (CTRL_SHIFT, LEFT) => E(K::Left, M::CTRL_SHIFT),
                        (CTRL_SHIFT, END) => E(K::End, M::CTRL_SHIFT),
                        (CTRL_SHIFT, HOME) => E(K::Home, M::CTRL_SHIFT),
                        //('6', 'P') => E(K::F(13), M::CTRL),
                        //('6', 'Q') => E(K::F(14), M::CTRL),
                        //('6', 'S') => E(K::F(16), M::CTRL),
                        (CTRL_SHIFT, 'p') => E(K::Char('0'), M::CTRL_SHIFT),
                        (CTRL_SHIFT, 'q') => E(K::Char('1'), M::CTRL_SHIFT),
                        (CTRL_SHIFT, 'r') => E(K::Char('2'), M::CTRL_SHIFT),
                        (CTRL_SHIFT, 's') => E(K::Char('3'), M::CTRL_SHIFT),
                        (CTRL_SHIFT, 't') => E(K::Char('4'), M::CTRL_SHIFT),
                        (CTRL_SHIFT, 'u') => E(K::Char('5'), M::CTRL_SHIFT),
                        (CTRL_SHIFT, 'v') => E(K::Char('6'), M::CTRL_SHIFT),
                        (CTRL_SHIFT, 'w') => E(K::Char('7'), M::CTRL_SHIFT),
                        (CTRL_SHIFT, 'x') => E(K::Char('8'), M::CTRL_SHIFT),
                        (CTRL_SHIFT, 'y') => E(K::Char('9'), M::CTRL_SHIFT),
                        (CTRL_ALT, UP) => E(K::Up, M::CTRL_ALT),
                        (CTRL_ALT, DOWN) => E(K::Down, M::CTRL_ALT),
                        (CTRL_ALT, RIGHT) => E(K::Right, M::CTRL_ALT),
                        (CTRL_ALT, LEFT) => E(K::Left, M::CTRL_ALT),
                        (CTRL_ALT, END) => E(K::End, M::CTRL_ALT),
                        (CTRL_ALT, HOME) => E(K::Home, M::CTRL_ALT),
                        (CTRL_ALT, 'p') => E(K::Char('0'), M::CTRL_ALT),
                        (CTRL_ALT, 'q') => E(K::Char('1'), M::CTRL_ALT),
                        (CTRL_ALT, 'r') => E(K::Char('2'), M::CTRL_ALT),
                        (CTRL_ALT, 's') => E(K::Char('3'), M::CTRL_ALT),
                        (CTRL_ALT, 't') => E(K::Char('4'), M::CTRL_ALT),
                        (CTRL_ALT, 'u') => E(K::Char('5'), M::CTRL_ALT),
                        (CTRL_ALT, 'v') => E(K::Char('6'), M::CTRL_ALT),
                        (CTRL_ALT, 'w') => E(K::Char('7'), M::CTRL_ALT),
                        (CTRL_ALT, 'x') => E(K::Char('8'), M::CTRL_ALT),
                        (CTRL_ALT, 'y') => E(K::Char('9'), M::CTRL_ALT),
                        (CTRL_ALT_SHIFT, UP) => E(K::Up, M::CTRL_ALT_SHIFT),
                        (CTRL_ALT_SHIFT, DOWN) => E(K::Down, M::CTRL_ALT_SHIFT),
                        (CTRL_ALT_SHIFT, RIGHT) => E(K::Right, M::CTRL_ALT_SHIFT),
                        (CTRL_ALT_SHIFT, LEFT) => E(K::Left, M::CTRL_ALT_SHIFT),
                        (CTRL_ALT_SHIFT, END) => E(K::End, M::CTRL_ALT_SHIFT),
                        (CTRL_ALT_SHIFT, HOME) => E(K::Home, M::CTRL_ALT_SHIFT),
                        (CTRL_ALT_SHIFT, 'p') => E(K::Char('0'), M::CTRL_ALT_SHIFT),
                        (CTRL_ALT_SHIFT, 'q') => E(K::Char('1'), M::CTRL_ALT_SHIFT),
                        (CTRL_ALT_SHIFT, 'r') => E(K::Char('2'), M::CTRL_ALT_SHIFT),
                        (CTRL_ALT_SHIFT, 's') => E(K::Char('3'), M::CTRL_ALT_SHIFT),
                        (CTRL_ALT_SHIFT, 't') => E(K::Char('4'), M::CTRL_ALT_SHIFT),
                        (CTRL_ALT_SHIFT, 'u') => E(K::Char('5'), M::CTRL_ALT_SHIFT),
                        (CTRL_ALT_SHIFT, 'v') => E(K::Char('6'), M::CTRL_ALT_SHIFT),
                        (CTRL_ALT_SHIFT, 'w') => E(K::Char('7'), M::CTRL_ALT_SHIFT),
                        (CTRL_ALT_SHIFT, 'x') => E(K::Char('8'), M::CTRL_ALT_SHIFT),
                        (CTRL_ALT_SHIFT, 'y') => E(K::Char('9'), M::CTRL_ALT_SHIFT),
                        // Meta + arrow on (some?) Macs when using iTerm defaults
                        ('9', UP) => E(K::Up, M::ALT),
                        ('9', DOWN) => E(K::Down, M::ALT),
                        ('9', RIGHT) => E(K::Right, M::ALT),
                        ('9', LEFT) => E(K::Left, M::ALT),
                        _ => {
                            debug!(target: "rustyline",
                                   "unsupported esc sequence: \\E[1;{}{:?}", seq4, seq5);
                            E(K::UnknownEscSeq, M::NONE)
                        }
                    })
                } else if seq5 == '~' {
                    Ok(match (seq2, seq4) {
                        (INSERT, SHIFT) => E(K::Insert, M::SHIFT),
                        (INSERT, ALT) => E(K::Insert, M::ALT),
                        (INSERT, ALT_SHIFT) => E(K::Insert, M::ALT_SHIFT),
                        (INSERT, CTRL) => E(K::Insert, M::CTRL),
                        (INSERT, CTRL_SHIFT) => E(K::Insert, M::CTRL_SHIFT),
                        (INSERT, CTRL_ALT) => E(K::Insert, M::CTRL_ALT),
                        (INSERT, CTRL_ALT_SHIFT) => E(K::Insert, M::CTRL_ALT_SHIFT),
                        (DELETE, SHIFT) => E(K::Delete, M::SHIFT),
                        (DELETE, ALT) => E(K::Delete, M::ALT),
                        (DELETE, ALT_SHIFT) => E(K::Delete, M::ALT_SHIFT),
                        (DELETE, CTRL) => E(K::Delete, M::CTRL),
                        (DELETE, CTRL_SHIFT) => E(K::Delete, M::CTRL_SHIFT),
                        (DELETE, CTRL_ALT) => E(K::Delete, M::CTRL_ALT),
                        (DELETE, CTRL_ALT_SHIFT) => E(K::Delete, M::CTRL_ALT_SHIFT),
                        (PAGE_UP, SHIFT) => E(K::PageUp, M::SHIFT),
                        (PAGE_UP, ALT) => E(K::PageUp, M::ALT),
                        (PAGE_UP, ALT_SHIFT) => E(K::PageUp, M::ALT_SHIFT),
                        (PAGE_UP, CTRL) => E(K::PageUp, M::CTRL),
                        (PAGE_UP, CTRL_SHIFT) => E(K::PageUp, M::CTRL_SHIFT),
                        (PAGE_UP, CTRL_ALT) => E(K::PageUp, M::CTRL_ALT),
                        (PAGE_UP, CTRL_ALT_SHIFT) => E(K::PageUp, M::CTRL_ALT_SHIFT),
                        (PAGE_DOWN, SHIFT) => E(K::PageDown, M::SHIFT),
                        (PAGE_DOWN, ALT) => E(K::PageDown, M::ALT),
                        (PAGE_DOWN, ALT_SHIFT) => E(K::PageDown, M::ALT_SHIFT),
                        (PAGE_DOWN, CTRL) => E(K::PageDown, M::CTRL),
                        (PAGE_DOWN, CTRL_SHIFT) => E(K::PageDown, M::CTRL_SHIFT),
                        (PAGE_DOWN, CTRL_ALT) => E(K::PageDown, M::CTRL_ALT),
                        (PAGE_DOWN, CTRL_ALT_SHIFT) => E(K::PageDown, M::CTRL_ALT_SHIFT),
                        _ => {
                            debug!(target: "rustyline",
                                   "unsupported esc sequence: \\E[{};{:?}~", seq2, seq4);
                            E(K::UnknownEscSeq, M::NONE)
                        }
                    })
                } else {
                    debug!(target: "rustyline",
                           "unsupported esc sequence: \\E[{};{}{:?}", seq2, seq4, seq5);
                    Ok(E(K::UnknownEscSeq, M::NONE))
                }
            } else {
                debug!(target: "rustyline",
                       "unsupported esc sequence: \\E[{};{:?}", seq2, seq4);
                Ok(E(K::UnknownEscSeq, M::NONE))
            }
        } else {
            Ok(match (seq2, seq3) {
                (DELETE, RXVT_CTRL) => E(K::Delete, M::CTRL),
                (DELETE, RXVT_CTRL_SHIFT) => E(K::Delete, M::CTRL_SHIFT),
                (CTRL, UP) => E(K::Up, M::CTRL),
                (CTRL, DOWN) => E(K::Down, M::CTRL),
                (CTRL, RIGHT) => E(K::Right, M::CTRL),
                (CTRL, LEFT) => E(K::Left, M::CTRL),
                (PAGE_UP, RXVT_CTRL) => E(K::PageUp, M::CTRL),
                (PAGE_UP, RXVT_SHIFT) => E(K::PageUp, M::SHIFT),
                (PAGE_UP, RXVT_CTRL_SHIFT) => E(K::PageUp, M::CTRL_SHIFT),
                (PAGE_DOWN, RXVT_CTRL) => E(K::PageDown, M::CTRL),
                (PAGE_DOWN, RXVT_SHIFT) => E(K::PageDown, M::SHIFT),
                (PAGE_DOWN, RXVT_CTRL_SHIFT) => E(K::PageDown, M::CTRL_SHIFT),
                (RXVT_HOME, RXVT_CTRL) => E(K::Home, M::CTRL),
                (RXVT_HOME, RXVT_SHIFT) => E(K::Home, M::SHIFT),
                (RXVT_HOME, RXVT_CTRL_SHIFT) => E(K::Home, M::CTRL_SHIFT),
                (RXVT_END, RXVT_CTRL) => E(K::End, M::CTRL), // kEND5 or kel
                (RXVT_END, RXVT_SHIFT) => E(K::End, M::SHIFT),
                (RXVT_END, RXVT_CTRL_SHIFT) => E(K::End, M::CTRL_SHIFT),
                _ => {
                    debug!(target: "rustyline",
                           "unsupported esc sequence: \\E[{}{:?}", seq2, seq3);
                    E(K::UnknownEscSeq, M::NONE)
                }
            })
        }
    }

    /// Handle \EO <seq2> escape sequences
    fn escape_o(&mut self) -> Result<KeyEvent> {
        let seq2 = self.next_char()?;
        Ok(match seq2 {
            UP => E(K::Up, M::NONE),
            DOWN => E(K::Down, M::NONE),
            RIGHT => E(K::Right, M::NONE),
            LEFT => E(K::Left, M::NONE),
            //'E' => E(K::, M::),// key_b2, kb2
            END => E(K::End, M::NONE),   // kend
            HOME => E(K::Home, M::NONE), // khome
            'M' => E::ENTER,             // kent
            'P' => E(K::F(1), M::NONE),  // kf1
            'Q' => E(K::F(2), M::NONE),  // kf2
            'R' => E(K::F(3), M::NONE),  // kf3
            'S' => E(K::F(4), M::NONE),  // kf4
            'a' => E(K::Up, M::CTRL),
            'b' => E(K::Down, M::CTRL),
            'c' => E(K::Right, M::CTRL), // rxvt
            'd' => E(K::Left, M::CTRL),  // rxvt
            'l' => E(K::F(8), M::NONE),
            't' => E(K::F(5), M::NONE),  // kf5 or kb1
            'u' => E(K::F(6), M::NONE),  // kf6 or kb2
            'v' => E(K::F(7), M::NONE),  // kf7 or kb3
            'w' => E(K::F(9), M::NONE),  // kf9 or ka1
            'x' => E(K::F(10), M::NONE), // kf10 or ka2
            _ => {
                debug!(target: "rustyline", "unsupported esc sequence: \\EO{:?}", seq2);
                E(K::UnknownEscSeq, M::NONE)
            }
        })
    }

    fn poll(&mut self, timeout_ms: i32) -> nix::Result<i32> {
        let n = self.tty_in.buffer().len();
        if n > 0 {
            return Ok(n as i32);
        }
        let mut fds = [poll::PollFd::new(self.as_raw_fd(), PollFlags::POLLIN)];
        let r = poll::poll(&mut fds, timeout_ms);
        match r {
            Ok(_) => r,
            Err(Errno::EINTR) => {
                if self.tty_in.get_ref().sigwinch.load(Ordering::Relaxed) {
                    r
                } else {
                    Ok(0) // Ignore EINTR while polling
                }
            }
            Err(_) => r,
        }
    }

    fn select(&mut self, single_esc_abort: bool) -> Result<Event> {
        let tty_in = self.as_raw_fd();
        loop {
            let mut readfds = self.fds;
            readfds.clear();
            readfds.insert(tty_in);
            readfds.insert(
                self.pipe_reader
                    .as_ref()
                    .unwrap()
                    .lock()
                    .unwrap()
                    .0
                    .as_raw_fd(),
            );
            if let Err(err) = select::select(
                readfds.highest().map(|h| h + 1),
                Some(&mut readfds),
                None,
                None,
                None,
            ) {
<<<<<<< HEAD
                if err != ::nix::errno::Errno::EINTR
                    || self.tty_in.get_ref().sigwinch.load(Ordering::Relaxed)
                {
=======
                if err != Errno::EINTR || SIGWINCH.load(Ordering::Relaxed) {
>>>>>>> 5670372f
                    return Err(err.into());
                } else {
                    continue;
                }
            };
            if readfds.contains(tty_in) {
                // prefer user input over external print
                return self.next_key(single_esc_abort).map(Event::KeyPress);
            } else {
                let mut guard = self.pipe_reader.as_ref().unwrap().lock().unwrap();
                let mut buf = [0; 1];
                guard.0.read_exact(&mut buf)?;
                if let Ok(msg) = guard.1.try_recv() {
                    return Ok(Event::ExternalPrint(msg));
                }
            }
        }
    }
}

impl RawReader for PosixRawReader {
    fn wait_for_input(&mut self, single_esc_abort: bool) -> Result<Event> {
        match self.pipe_reader {
            Some(_) => self.select(single_esc_abort),
            None => self.next_key(single_esc_abort).map(Event::KeyPress),
        }
    }

    fn next_key(&mut self, single_esc_abort: bool) -> Result<KeyEvent> {
        let c = self.next_char()?;

        let mut key = KeyEvent::new(c, M::NONE);
        if key == E::ESC {
            if !self.tty_in.buffer().is_empty() {
                debug!(target: "rustyline", "read buffer {:?}", self.tty_in.buffer());
            }
            let timeout_ms = if single_esc_abort && self.timeout_ms == -1 {
                0
            } else {
                self.timeout_ms
            };
            match self.poll(timeout_ms) {
                Ok(n) if n == 0 => {
                    // single escape
                }
                Ok(_) => {
                    // escape sequence
                    key = self.escape_sequence()?
                }
                // Err(ref e) if e.kind() == ErrorKind::Interrupted => continue,
                Err(e) => return Err(e.into()),
            }
        }
        debug!(target: "rustyline", "c: {:?} => key: {:?}", c, key);
        Ok(key)
    }

    fn next_char(&mut self) -> Result<char> {
        let mut buf = [0; 1];
        let mut receiver = Utf8 {
            c: None,
            valid: true,
        };
        loop {
            let n = self.tty_in.read(&mut buf)?;
            if n == 0 {
                return Err(error::ReadlineError::Eof);
            }
            let b = buf[0];
            self.parser.advance(&mut receiver, b);
            if !receiver.valid {
                return Err(error::ReadlineError::from(ErrorKind::InvalidData));
            } else if let Some(c) = receiver.c.take() {
                return Ok(c);
            }
        }
    }

    fn read_pasted_text(&mut self) -> Result<String> {
        let mut buffer = String::new();
        loop {
            match self.next_char()? {
                '\x1b' => {
                    let key = self.escape_sequence()?;
                    if key == E(K::BracketedPasteEnd, M::NONE) {
                        break;
                    } else {
                        continue; // TODO validate
                    }
                }
                c => buffer.push(c),
            };
        }
        let buffer = buffer.replace("\r\n", "\n");
        let buffer = buffer.replace('\r', "\n");
        Ok(buffer)
    }

    fn find_binding(&self, key: &KeyEvent) -> Option<Cmd> {
        let cmd = self.key_map.get(key).cloned();
        if let Some(ref cmd) = cmd {
            debug!(target: "rustyline", "terminal key binding: {:?} => {:?}", key, cmd);
        }
        cmd
    }
}

impl Receiver for Utf8 {
    /// Called whenever a code point is parsed successfully
    fn codepoint(&mut self, c: char) {
        self.c = Some(c);
        self.valid = true;
    }

    /// Called when an invalid_sequence is detected
    fn invalid_sequence(&mut self) {
        self.c = None;
        self.valid = false;
    }
}

/// Console output writer
pub struct PosixRenderer {
    out: RawFd,
    sigwinch: SigWinCh,
    cols: usize, // Number of columns in terminal
    buffer: String,
    tab_stop: usize,
    colors_enabled: bool,
    bell_style: BellStyle,
}

impl PosixRenderer {
    fn new(
        out: RawFd,
        sigwinch: SigWinCh,
        tab_stop: usize,
        colors_enabled: bool,
        bell_style: BellStyle,
    ) -> Self {
        let (cols, _) = get_win_size(out);
        Self {
            out,
            sigwinch,
            cols,
            buffer: String::with_capacity(1024),
            tab_stop,
            colors_enabled,
            bell_style,
        }
    }

    fn clear_old_rows(&mut self, layout: &Layout) {
        use std::fmt::Write;
        let current_row = layout.cursor.row;
        let old_rows = layout.end.row;
        // old_rows < cursor_row if the prompt spans multiple lines and if
        // this is the default State.
        let cursor_row_movement = old_rows.saturating_sub(current_row);
        // move the cursor down as required
        if cursor_row_movement > 0 {
            write!(self.buffer, "\x1b[{}B", cursor_row_movement).unwrap();
        }
        // clear old rows
        for _ in 0..old_rows {
            self.buffer.push_str("\r\x1b[K\x1b[A");
        }
        // clear the line
        self.buffer.push_str("\r\x1b[K");
    }
}

impl Renderer for PosixRenderer {
    type Reader = PosixRawReader;

    fn move_cursor(&mut self, old: Position, new: Position) -> Result<()> {
        use std::fmt::Write;
        self.buffer.clear();
        let row_ordering = new.row.cmp(&old.row);
        if row_ordering == cmp::Ordering::Greater {
            // move down
            let row_shift = new.row - old.row;
            if row_shift == 1 {
                self.buffer.push_str("\x1b[B");
            } else {
                write!(self.buffer, "\x1b[{}B", row_shift)?;
            }
        } else if row_ordering == cmp::Ordering::Less {
            // move up
            let row_shift = old.row - new.row;
            if row_shift == 1 {
                self.buffer.push_str("\x1b[A");
            } else {
                write!(self.buffer, "\x1b[{}A", row_shift)?;
            }
        }
        let col_ordering = new.col.cmp(&old.col);
        if col_ordering == cmp::Ordering::Greater {
            // move right
            let col_shift = new.col - old.col;
            if col_shift == 1 {
                self.buffer.push_str("\x1b[C");
            } else {
                write!(self.buffer, "\x1b[{}C", col_shift)?;
            }
        } else if col_ordering == cmp::Ordering::Less {
            // move left
            let col_shift = old.col - new.col;
            if col_shift == 1 {
                self.buffer.push_str("\x1b[D");
            } else {
                write!(self.buffer, "\x1b[{}D", col_shift)?;
            }
        }
        write_all(self.out, self.buffer.as_str())?;
        Ok(())
    }

    fn refresh_line(
        &mut self,
        prompt: &str,
        line: &LineBuffer,
        hint: Option<&str>,
        old_layout: &Layout,
        new_layout: &Layout,
        highlighter: Option<&dyn Highlighter>,
    ) -> Result<()> {
        use std::fmt::Write;
        self.buffer.clear();

        let default_prompt = new_layout.default_prompt;
        let cursor = new_layout.cursor;
        let end_pos = new_layout.end;

        self.clear_old_rows(old_layout);

        if let Some(highlighter) = highlighter {
            // display the prompt
            self.buffer
                .push_str(&highlighter.highlight_prompt(prompt, default_prompt));
            // display the input line
            self.buffer
                .push_str(&highlighter.highlight(line, line.pos()));
        } else {
            // display the prompt
            self.buffer.push_str(prompt);
            // display the input line
            self.buffer.push_str(line);
        }
        // display hint
        if let Some(hint) = hint {
            if let Some(highlighter) = highlighter {
                self.buffer.push_str(&highlighter.highlight_hint(hint));
            } else {
                self.buffer.push_str(hint);
            }
        }
        // we have to generate our own newline on line wrap
        if end_pos.col == 0
            && end_pos.row > 0
            && !hint
                .map(|h| h.ends_with('\n'))
                .unwrap_or_else(|| line.ends_with('\n'))
        {
            self.buffer.push('\n');
        }
        // position the cursor
        let new_cursor_row_movement = end_pos.row - cursor.row;
        // move the cursor up as required
        if new_cursor_row_movement > 0 {
            write!(self.buffer, "\x1b[{}A", new_cursor_row_movement)?;
        }
        // position the cursor within the line
        if cursor.col > 0 {
            write!(self.buffer, "\r\x1b[{}C", cursor.col).unwrap();
        } else {
            self.buffer.push('\r');
        }

        write_all(self.out, self.buffer.as_str())?;
        Ok(())
    }

    fn write_and_flush(&mut self, buf: &str) -> Result<()> {
        write_all(self.out, buf)?;
        Ok(())
    }

    /// Control characters are treated as having zero width.
    /// Characters with 2 column width are correctly handled (not split).
    fn calculate_position(&self, s: &str, orig: Position) -> Position {
        let mut pos = orig;
        let mut esc_seq = 0;
        for c in s.graphemes(true) {
            if c == "\n" {
                pos.row += 1;
                pos.col = 0;
                continue;
            }
            let cw = if c == "\t" {
                self.tab_stop - (pos.col % self.tab_stop)
            } else {
                width(c, &mut esc_seq)
            };
            pos.col += cw;
            if pos.col > self.cols {
                pos.row += 1;
                pos.col = cw;
            }
        }
        if pos.col == self.cols {
            pos.col = 0;
            pos.row += 1;
        }
        pos
    }

    fn beep(&mut self) -> Result<()> {
        match self.bell_style {
            BellStyle::Audible => self.write_and_flush("\x07"),
            _ => Ok(()),
        }
    }

    /// Clear the screen. Used to handle ctrl+l
    fn clear_screen(&mut self) -> Result<()> {
        self.write_and_flush("\x1b[H\x1b[J")
    }

    fn clear_rows(&mut self, layout: &Layout) -> Result<()> {
        self.buffer.clear();
        self.clear_old_rows(layout);
        write_all(self.out, self.buffer.as_str())?;
        Ok(())
    }

    /// Check if a SIGWINCH signal has been received
    fn sigwinch(&self) -> bool {
        self.sigwinch
            .compare_exchange(true, false, Ordering::SeqCst, Ordering::SeqCst)
            .unwrap_or(false)
    }

    /// Try to update the number of columns in the current terminal,
    fn update_size(&mut self) {
        let (cols, _) = get_win_size(self.out);
        self.cols = cols;
    }

    fn get_columns(&self) -> usize {
        self.cols
    }

    /// Try to get the number of rows in the current terminal,
    /// or assume 24 if it fails.
    fn get_rows(&self) -> usize {
        let (_, rows) = get_win_size(self.out);
        rows
    }

    fn colors_enabled(&self) -> bool {
        self.colors_enabled
    }

    fn move_cursor_at_leftmost(&mut self, rdr: &mut PosixRawReader) -> Result<()> {
        if rdr.poll(0)? != 0 {
            debug!(target: "rustyline", "cannot request cursor location");
            return Ok(());
        }
        /* Report cursor location */
        self.write_and_flush("\x1b[6n")?;
        /* Read the response: ESC [ rows ; cols R */
        if rdr.poll(100)? == 0
            || rdr.next_char()? != '\x1b'
            || rdr.next_char()? != '['
            || read_digits_until(rdr, ';')?.is_none()
        {
            warn!(target: "rustyline", "cannot read initial cursor location");
            return Ok(());
        }
        let col = read_digits_until(rdr, 'R')?;
        debug!(target: "rustyline", "initial cursor location: {:?}", col);
        if col != Some(1) {
            self.write_and_flush("\n")?;
        }
        Ok(())
    }
}

fn read_digits_until(rdr: &mut PosixRawReader, sep: char) -> Result<Option<u32>> {
    let mut num: u32 = 0;
    loop {
        match rdr.next_char()? {
            digit @ '0'..='9' => {
                num = num
                    .saturating_mul(10)
                    .saturating_add(digit.to_digit(10).unwrap());
                continue;
            }
            c if c == sep => break,
            _ => return Ok(None),
        }
    }
    Ok(Some(num))
}

fn write_all(fd: RawFd, buf: &str) -> nix::Result<()> {
    let mut bytes = buf.as_bytes();
    while !bytes.is_empty() {
        match write(fd, bytes) {
            Ok(0) => return Err(Errno::EIO),
            Ok(n) => bytes = &bytes[n..],
            Err(Errno::EINTR) => {}
            Err(r) => return Err(r),
        }
    }
    Ok(())
}

cfg_if::cfg_if! {
    if #[cfg(not(feature = "signal-hook"))] {
        static SIGWINCH_ONCE: std::sync::Once = std::sync::Once::new();
        static SIGWINCH: AtomicBool = AtomicBool::new(false);
        fn install_sigwinch_handler() -> (SigWinCh, Option<()>) {
            use nix::sys::signal;
            SIGWINCH_ONCE.call_once(|| unsafe {
                let sigwinch = signal::SigAction::new(
                    signal::SigHandler::Handler(sigwinch_handler),
                    signal::SaFlags::empty(),
                    signal::SigSet::empty(),
                );
                let _ = signal::sigaction(signal::SIGWINCH, &sigwinch);
            });
            (new_sigwinch(), None)
        }
        extern "C" fn sigwinch_handler(_: libc::c_int) {
            SIGWINCH.store(true, Ordering::SeqCst);
            debug!(target: "rustyline", "SIGWINCH");
        }
        #[derive(Clone, Debug)]
        struct SigWinCh;
        fn new_sigwinch() -> SigWinCh {
            SigWinCh {}
        }
        impl SigWinCh {
            fn load(&self, order: Ordering) -> bool {
                SIGWINCH.load(order)
            }

            fn compare_exchange(
                &self,
                current: bool,
                new: bool,
                success: Ordering,
                failure: Ordering,
            ) -> std::result::Result<bool, bool> {
                SIGWINCH.compare_exchange(current, new, success, failure)
            }
        }
    } else {
        fn install_sigwinch_handler() -> (SigWinCh, Option<SigId>) {
            let sigwinch = new_sigwinch();
            let flag = sigwinch.clone();
            (
                sigwinch,
                signal_hook::flag::register(libc::SIGWINCH, flag).ok(),
            )
        }
        type SigWinCh = Arc<AtomicBool>;
        fn new_sigwinch() -> SigWinCh {
            Arc::new(AtomicBool::new(false))
        }
    }
}

fn map_key(key_map: &mut HashMap<KeyEvent, Cmd>, raw: &Termios, index: SCI, name: &str, cmd: Cmd) {
    let cc = char::from(raw.control_chars[index as usize]);
    let key = KeyEvent::new(cc, M::NONE);
    debug!(target: "rustyline", "{}: {:?}", name, key);
    key_map.insert(key, cmd);
}

#[cfg(not(test))]
pub type Terminal = PosixTerminal;

#[derive(Clone, Debug)]
pub struct PosixTerminal {
    unsupported: bool,
    tty_in: RawFd,
    is_in_a_tty: bool,
    tty_out: RawFd,
    is_out_a_tty: bool,
    close_on_drop: bool,
    pub(crate) color_mode: ColorMode,
    tab_stop: usize,
    bell_style: BellStyle,
    enable_bracketed_paste: bool,
    raw_mode: Arc<AtomicBool>,
    // external print reader
    pipe_reader: Option<PipeReader>,
    // external print writer
    pipe_writer: Option<PipeWriter>,
    sigwinch: SigWinCh,
    #[cfg(feature = "signal-hook")]
    sigwinch_id: Option<SigId>,
}

impl PosixTerminal {
    fn colors_enabled(&self) -> bool {
        match self.color_mode {
            ColorMode::Enabled => self.is_out_a_tty,
            ColorMode::Forced => true,
            ColorMode::Disabled => false,
        }
    }
}

impl Term for PosixTerminal {
    type ExternalPrinter = ExternalPrinter;
    type KeyMap = PosixKeyMap;
    type Mode = PosixMode;
    type Reader = PosixRawReader;
    type Writer = PosixRenderer;

    fn new(
        color_mode: ColorMode,
        behavior: Behavior,
        tab_stop: usize,
        bell_style: BellStyle,
        enable_bracketed_paste: bool,
    ) -> Self {
        let (tty_in, is_in_a_tty, tty_out, is_out_a_tty, close_on_drop) =
            if behavior == Behavior::PreferTerm {
                let tty = OpenOptions::new().read(true).write(true).open("/dev/tty");
                if let Ok(tty) = tty {
                    let fd = tty.into_raw_fd();
                    let is_a_tty = is_a_tty(fd); // TODO: useless ?
                    (fd, is_a_tty, fd, is_a_tty, true)
                } else {
                    (
                        libc::STDIN_FILENO,
                        is_a_tty(libc::STDIN_FILENO),
                        libc::STDOUT_FILENO,
                        is_a_tty(libc::STDOUT_FILENO),
                        false,
                    )
                }
            } else {
                (
                    libc::STDIN_FILENO,
                    is_a_tty(libc::STDIN_FILENO),
                    libc::STDOUT_FILENO,
                    is_a_tty(libc::STDOUT_FILENO),
                    false,
                )
            };
        let unsupported = is_unsupported_term();
        #[allow(unused_variables)]
        let (sigwinch, sigwinch_id) = if !unsupported && is_in_a_tty && is_out_a_tty {
            install_sigwinch_handler()
        } else {
            (new_sigwinch(), None)
        };
        Self {
            unsupported,
            tty_in,
            is_in_a_tty,
            tty_out,
            is_out_a_tty,
            close_on_drop,
            color_mode,
            tab_stop,
            bell_style,
            enable_bracketed_paste,
            raw_mode: Arc::new(AtomicBool::new(false)),
            pipe_reader: None,
            pipe_writer: None,
            sigwinch,
            #[cfg(feature = "signal-hook")]
            sigwinch_id,
        }
    }

    // Init checks:

    /// Check if current terminal can provide a rich line-editing user
    /// interface.
    fn is_unsupported(&self) -> bool {
        self.unsupported
    }

    fn is_input_tty(&self) -> bool {
        self.is_in_a_tty
    }

    fn is_output_tty(&self) -> bool {
        self.is_out_a_tty
    }

    // Interactive loop:

    fn enable_raw_mode(&mut self) -> Result<(Self::Mode, PosixKeyMap)> {
        use nix::errno::Errno::ENOTTY;
        use nix::sys::termios::{ControlFlags, InputFlags, LocalFlags};
        if !self.is_in_a_tty {
            return Err(ENOTTY.into());
        }
        let original_mode = termios::tcgetattr(self.tty_in)?;
        let mut raw = original_mode.clone();
        // disable BREAK interrupt, CR to NL conversion on input,
        // input parity check, strip high bit (bit 8), output flow control
        raw.input_flags &= !(InputFlags::BRKINT
            | InputFlags::ICRNL
            | InputFlags::INPCK
            | InputFlags::ISTRIP
            | InputFlags::IXON);
        // we don't want raw output, it turns newlines into straight line feeds
        // disable all output processing
        // raw.c_oflag = raw.c_oflag & !(OutputFlags::OPOST);

        // character-size mark (8 bits)
        raw.control_flags |= ControlFlags::CS8;
        // disable echoing, canonical mode, extended input processing and signals
        raw.local_flags &=
            !(LocalFlags::ECHO | LocalFlags::ICANON | LocalFlags::IEXTEN | LocalFlags::ISIG);
        raw.control_chars[SCI::VMIN as usize] = 1; // One character-at-a-time input
        raw.control_chars[SCI::VTIME as usize] = 0; // with blocking read

        let mut key_map: HashMap<KeyEvent, Cmd> = HashMap::with_capacity(4);
        map_key(&mut key_map, &raw, SCI::VEOF, "VEOF", Cmd::EndOfFile);
        map_key(&mut key_map, &raw, SCI::VINTR, "VINTR", Cmd::Interrupt);
        map_key(&mut key_map, &raw, SCI::VQUIT, "VQUIT", Cmd::Interrupt);
        map_key(&mut key_map, &raw, SCI::VSUSP, "VSUSP", Cmd::Suspend);

        termios::tcsetattr(self.tty_in, SetArg::TCSADRAIN, &raw)?;

        self.raw_mode.store(true, Ordering::SeqCst);
        // enable bracketed paste
        let out = if !self.enable_bracketed_paste {
            None
        } else if let Err(e) = write_all(self.tty_out, BRACKETED_PASTE_ON) {
            debug!(target: "rustyline", "Cannot enable bracketed paste: {}", e);
            None
        } else {
            Some(self.tty_out)
        };

        // when all ExternalPrinter are dropped there is no need to use `pipe_reader`
        if Arc::strong_count(&self.raw_mode) == 1 {
            self.pipe_writer = None;
            self.pipe_reader = None;
        }

        Ok((
            PosixMode {
                termios: original_mode,
                tty_in: self.tty_in,
                tty_out: out,
                raw_mode: self.raw_mode.clone(),
            },
            key_map,
        ))
    }

    /// Create a RAW reader
    fn create_reader(&self, config: &Config, key_map: PosixKeyMap) -> PosixRawReader {
        PosixRawReader::new(
            self.tty_in,
            self.sigwinch.clone(),
            config,
            key_map,
            self.pipe_reader.clone(),
        )
    }

    fn create_writer(&self) -> PosixRenderer {
        PosixRenderer::new(
            self.tty_out,
            self.sigwinch.clone(),
            self.tab_stop,
            self.colors_enabled(),
            self.bell_style,
        )
    }

    fn writeln(&self) -> Result<()> {
        write_all(self.tty_out, "\n")?;
        Ok(())
    }

    fn create_external_printer(&mut self) -> Result<ExternalPrinter> {
        if let Some(ref writer) = self.pipe_writer {
            return Ok(ExternalPrinter {
                writer: writer.clone(),
                raw_mode: self.raw_mode.clone(),
                tty_out: self.tty_out,
            });
        }
        if self.unsupported || !self.is_input_tty() || !self.is_output_tty() {
            return Err(nix::Error::ENOTTY.into());
        }
        use nix::unistd::pipe;
        use std::os::unix::io::FromRawFd;
        let (sender, receiver) = mpsc::sync_channel(1); // TODO validate: bound
        let (r, w) = pipe()?;
        let reader = Arc::new(Mutex::new((unsafe { File::from_raw_fd(r) }, receiver)));
        let writer = (
            Arc::new(Mutex::new(unsafe { File::from_raw_fd(w) })),
            sender,
        );
        self.pipe_reader.replace(reader);
        self.pipe_writer.replace(writer.clone());
        Ok(ExternalPrinter {
            writer,
            raw_mode: self.raw_mode.clone(),
            tty_out: self.tty_out,
        })
    }
}

#[allow(unused_must_use)]
impl Drop for PosixTerminal {
    fn drop(&mut self) {
        if self.close_on_drop {
            close(self.tty_in);
            debug_assert_eq!(self.tty_in, self.tty_out);
        }
        #[cfg(feature = "signal-hook")]
        if let Some(sigwinch_id) = self.sigwinch_id {
            signal_hook::low_level::unregister(sigwinch_id);
        }
    }
}

#[derive(Debug)]
pub struct ExternalPrinter {
    writer: PipeWriter,
    raw_mode: Arc<AtomicBool>,
    tty_out: RawFd,
}

impl super::ExternalPrinter for ExternalPrinter {
    fn print(&mut self, msg: String) -> Result<()> {
        // write directly to stdout/stderr while not in raw mode
        if !self.raw_mode.load(Ordering::SeqCst) {
            write_all(self.tty_out, msg.as_str())?;
        } else if let Ok(mut writer) = self.writer.0.lock() {
            self.writer
                .1
                .send(msg)
                .map_err(|_| io::Error::from(ErrorKind::Other))?; // FIXME
            writer.write_all(&[b'm'])?;
            writer.flush()?;
        } else {
            return Err(io::Error::from(ErrorKind::Other).into()); // FIXME
        }
        Ok(())
    }
}

#[cfg(not(test))]
pub fn suspend() -> Result<()> {
    use nix::unistd::Pid;
    // suspend the whole process group
    signal::kill(Pid::from_raw(0), signal::SIGTSTP)?;
    Ok(())
}

#[cfg(test)]
mod test {
    use super::{new_sigwinch, Position, PosixRenderer, PosixTerminal, Renderer};
    use crate::config::BellStyle;
    use crate::line_buffer::LineBuffer;

    #[test]
    #[ignore]
    fn prompt_with_ansi_escape_codes() {
        let sigwinch = new_sigwinch();
        let out = PosixRenderer::new(libc::STDOUT_FILENO, sigwinch, 4, true, BellStyle::default());
        let pos = out.calculate_position("\x1b[1;32m>>\x1b[0m ", Position::default());
        assert_eq!(3, pos.col);
        assert_eq!(0, pos.row);
    }

    #[test]
    fn test_unsupported_term() {
        std::env::set_var("TERM", "xterm");
        assert!(!super::is_unsupported_term());

        std::env::set_var("TERM", "dumb");
        assert!(super::is_unsupported_term());
    }

    #[test]
    fn test_send() {
        fn assert_send<T: Send>() {}
        assert_send::<PosixTerminal>();
    }

    #[test]
    fn test_sync() {
        fn assert_sync<T: Sync>() {}
        assert_sync::<PosixTerminal>();
    }

    #[test]
    fn test_line_wrap() {
        let sigwinch = new_sigwinch();
        let mut out =
            PosixRenderer::new(libc::STDOUT_FILENO, sigwinch, 4, true, BellStyle::default());
        let prompt = "> ";
        let default_prompt = true;
        let prompt_size = out.calculate_position(prompt, Position::default());

        let mut line = LineBuffer::init("", 0, None);
        let old_layout = out.compute_layout(prompt_size, default_prompt, &line, None);
        assert_eq!(Position { col: 2, row: 0 }, old_layout.cursor);
        assert_eq!(old_layout.cursor, old_layout.end);

        assert_eq!(Some(true), line.insert('a', out.cols - prompt_size.col + 1));
        let new_layout = out.compute_layout(prompt_size, default_prompt, &line, None);
        assert_eq!(Position { col: 1, row: 1 }, new_layout.cursor);
        assert_eq!(new_layout.cursor, new_layout.end);
        out.refresh_line(prompt, &line, None, &old_layout, &new_layout, None)
            .unwrap();
        #[rustfmt::skip]
        assert_eq!(
            "\r\u{1b}[K> aaaaaaaaaaaaaaaaaaaaaaaaaaaaaaaaaaaaaaaaaaaaaaaaaaaaaaaaaaaaaaaaaaaaaaaaaaaaaaa\r\u{1b}[1C",
            out.buffer
        );
    }
}<|MERGE_RESOLUTION|>--- conflicted
+++ resolved
@@ -702,13 +702,9 @@
                 None,
                 None,
             ) {
-<<<<<<< HEAD
-                if err != ::nix::errno::Errno::EINTR
+                if err != Errno::EINTR
                     || self.tty_in.get_ref().sigwinch.load(Ordering::Relaxed)
                 {
-=======
-                if err != Errno::EINTR || SIGWINCH.load(Ordering::Relaxed) {
->>>>>>> 5670372f
                     return Err(err.into());
                 } else {
                     continue;
