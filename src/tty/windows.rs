--- conflicted
+++ resolved
@@ -4,10 +4,7 @@
 use std::fs::OpenOptions;
 use std::io;
 use std::mem;
-<<<<<<< HEAD
-=======
 use std::os::windows::io::IntoRawHandle;
->>>>>>> fff3496a
 use std::ptr;
 use std::sync::atomic::{AtomicBool, Ordering};
 use std::sync::mpsc::{sync_channel, Receiver, SyncSender};
@@ -18,23 +15,14 @@
 use unicode_width::UnicodeWidthStr;
 use winapi::shared::minwindef::{BOOL, DWORD, FALSE, TRUE, WORD};
 use winapi::shared::winerror;
-<<<<<<< HEAD
-use winapi::um::handleapi::{CloseHandle, INVALID_HANDLE_VALUE};
+use winapi::um::handleapi::{self, CloseHandle, INVALID_HANDLE_VALUE};
 use winapi::um::synchapi::{CreateEventW, ResetEvent, SetEvent};
-=======
-use winapi::um::handleapi::{self, INVALID_HANDLE_VALUE};
->>>>>>> fff3496a
 use winapi::um::wincon::{self, CONSOLE_SCREEN_BUFFER_INFO, COORD};
 use winapi::um::winnt::{CHAR, HANDLE};
 use winapi::um::{consoleapi, processenv, winbase, winuser};
 
-<<<<<<< HEAD
 use super::{width, Event, RawMode, RawReader, Renderer, Term};
-use crate::config::{BellStyle, ColorMode, Config, OutputStreamType};
-=======
-use super::{width, RawMode, RawReader, Renderer, Term};
 use crate::config::{Behavior, BellStyle, ColorMode, Config};
->>>>>>> fff3496a
 use crate::highlight::Highlighter;
 use crate::keys::{KeyCode as K, KeyEvent, Modifiers as M};
 use crate::layout::{Layout, Position};
@@ -93,18 +81,11 @@
 
 #[derive(Clone, Debug)]
 pub struct ConsoleMode {
-<<<<<<< HEAD
-    original_stdin_mode: DWORD,
-    stdin_handle: HANDLE,
-    original_stdstream_mode: Option<DWORD>,
-    stdstream_handle: HANDLE,
-    raw_mode: Arc<AtomicBool>,
-=======
     original_conin_mode: DWORD,
     conin: HANDLE,
     original_conout_mode: Option<DWORD>,
     conout: HANDLE,
->>>>>>> fff3496a
+    raw_mode: Arc<AtomicBool>,
 }
 
 impl RawMode for ConsoleMode {
@@ -121,27 +102,14 @@
 
 /// Console input reader
 pub struct ConsoleRawReader {
-<<<<<<< HEAD
-    handle: HANDLE,
+    conin: HANDLE,
     // external print reader
     pipe_reader: Option<Arc<AsyncPipe>>,
 }
 
 impl ConsoleRawReader {
-    fn create(pipe_reader: Option<Arc<AsyncPipe>>) -> Result<ConsoleRawReader> {
-        let handle = get_std_handle(STDIN_FILENO)?;
-        Ok(ConsoleRawReader {
-            handle,
-            pipe_reader,
-        })
-=======
-    conin: HANDLE,
-}
-
-impl ConsoleRawReader {
-    pub fn create(conin: HANDLE) -> ConsoleRawReader {
-        ConsoleRawReader { conin }
->>>>>>> fff3496a
+    fn create(conin: HANDLE, pipe_reader: Option<Arc<AsyncPipe>>) -> ConsoleRawReader {
+        ConsoleRawReader { conin, pipe_reader }
     }
 
     fn select(&mut self) -> Result<Event> {
@@ -150,17 +118,16 @@
         use winapi::um::winbase::{INFINITE, WAIT_OBJECT_0};
 
         let pipe_reader = self.pipe_reader.as_ref().unwrap();
-        let handles = [self.handle, pipe_reader.event.0];
+        let handles = [self.conin, pipe_reader.event.0];
         let n = handles.len().try_into().unwrap();
         loop {
-<<<<<<< HEAD
             let rc = unsafe { WaitForMultipleObjects(n, handles.as_ptr(), FALSE, INFINITE) };
             if rc == WAIT_OBJECT_0 {
                 let mut count = 0;
                 check(unsafe {
-                    consoleapi::GetNumberOfConsoleInputEvents(self.handle, &mut count)
+                    consoleapi::GetNumberOfConsoleInputEvents(self.conin, &mut count)
                 })?;
-                match read_input(self.handle, count)? {
+                match read_input(self.conin, count)? {
                     KeyEvent(K::UnknownEscSeq, M::NONE) => continue, // no relevant
                     key => return Ok(Event::KeyPress(key)),
                 };
@@ -170,84 +137,6 @@
                 match pipe_reader.receiver.recv() {
                     Ok(msg) => return Ok(Event::ExternalPrint(msg)),
                     Err(e) => Err(io::Error::new(io::ErrorKind::InvalidInput, e))?,
-=======
-            // TODO GetNumberOfConsoleInputEvents
-            check(unsafe { consoleapi::ReadConsoleInputW(self.conin, &mut rec, 1, &mut count) })?;
-
-            if rec.EventType == wincon::WINDOW_BUFFER_SIZE_EVENT {
-                SIGWINCH.store(true, Ordering::SeqCst);
-                debug!(target: "rustyline", "SIGWINCH");
-                return Err(error::ReadlineError::WindowResize); // sigwinch +
-                                                                // err => err
-                                                                // ignored
-            } else if rec.EventType != wincon::KEY_EVENT {
-                continue;
-            }
-            let key_event = unsafe { rec.Event.KeyEvent() };
-            // writeln!(io::stderr(), "key_event: {:?}", key_event).unwrap();
-            if key_event.bKeyDown == 0 && key_event.wVirtualKeyCode != winuser::VK_MENU as WORD {
-                continue;
-            }
-            // key_event.wRepeatCount seems to be always set to 1 (maybe because we only
-            // read one character at a time)
-
-            let alt_gr = key_event.dwControlKeyState & (LEFT_CTRL_PRESSED | RIGHT_ALT_PRESSED)
-                == (LEFT_CTRL_PRESSED | RIGHT_ALT_PRESSED);
-            let mut mods = M::NONE;
-            if !alt_gr
-                && key_event.dwControlKeyState & (LEFT_CTRL_PRESSED | RIGHT_CTRL_PRESSED) != 0
-            {
-                mods |= M::CTRL;
-            }
-            if !alt_gr && key_event.dwControlKeyState & (LEFT_ALT_PRESSED | RIGHT_ALT_PRESSED) != 0
-            {
-                mods |= M::ALT;
-            }
-            if key_event.dwControlKeyState & SHIFT_PRESSED != 0 {
-                mods |= M::SHIFT;
-            }
-
-            let utf16 = unsafe { *key_event.uChar.UnicodeChar() };
-            let key_code = match i32::from(key_event.wVirtualKeyCode) {
-                winuser::VK_LEFT => K::Left,
-                winuser::VK_RIGHT => K::Right,
-                winuser::VK_UP => K::Up,
-                winuser::VK_DOWN => K::Down,
-                winuser::VK_DELETE => K::Delete,
-                winuser::VK_HOME => K::Home,
-                winuser::VK_END => K::End,
-                winuser::VK_PRIOR => K::PageUp,
-                winuser::VK_NEXT => K::PageDown,
-                winuser::VK_INSERT => K::Insert,
-                winuser::VK_F1 => K::F(1),
-                winuser::VK_F2 => K::F(2),
-                winuser::VK_F3 => K::F(3),
-                winuser::VK_F4 => K::F(4),
-                winuser::VK_F5 => K::F(5),
-                winuser::VK_F6 => K::F(6),
-                winuser::VK_F7 => K::F(7),
-                winuser::VK_F8 => K::F(8),
-                winuser::VK_F9 => K::F(9),
-                winuser::VK_F10 => K::F(10),
-                winuser::VK_F11 => K::F(11),
-                winuser::VK_F12 => K::F(12),
-                winuser::VK_BACK => K::Backspace, // vs Ctrl-h
-                winuser::VK_RETURN => K::Enter,   // vs Ctrl-m
-                winuser::VK_ESCAPE => K::Esc,
-                winuser::VK_TAB => {
-                    if mods.contains(M::SHIFT) {
-                        mods.remove(M::SHIFT);
-                        K::BackTab
-                    } else {
-                        K::Tab // vs Ctrl-i
-                    }
-                }
-                _ => {
-                    if utf16 == 0 {
-                        continue;
-                    }
-                    K::UnknownEscSeq
->>>>>>> fff3496a
                 }
             } else {
                 Err(io::Error::last_os_error())?
@@ -265,7 +154,7 @@
     }
 
     fn next_key(&mut self, _: bool) -> Result<KeyEvent> {
-        read_input(self.handle, std::u32::MAX)
+        read_input(self.conin, std::u32::MAX)
     }
 
     fn read_pasted_text(&mut self) -> Result<String> {
@@ -424,12 +313,6 @@
         Ok(info)
     }
 
-<<<<<<< HEAD
-    fn set_console_cursor_position(&mut self, pos: COORD) -> Result<()> {
-        Ok(check(unsafe {
-            wincon::SetConsoleCursorPosition(self.handle, pos)
-        })?)
-=======
     fn set_console_cursor_position(&mut self, mut pos: COORD, size: COORD) -> Result<COORD> {
         use std::cmp::{max, min};
         // https://docs.microsoft.com/en-us/windows/console/setconsolecursorposition
@@ -438,7 +321,6 @@
         pos.Y = max(0, min(size.Y - 1, pos.Y));
         check(unsafe { wincon::SetConsoleCursorPosition(self.conout, pos) })?;
         Ok(pos)
->>>>>>> fff3496a
     }
 
     fn clear(&mut self, length: DWORD, pos: COORD, attr: WORD) -> Result<()> {
@@ -446,15 +328,9 @@
         check(unsafe {
             wincon::FillConsoleOutputCharacterA(self.conout, ' ' as CHAR, length, pos, &mut _count)
         })?;
-<<<<<<< HEAD
         Ok(check(unsafe {
-            wincon::FillConsoleOutputAttribute(self.handle, attr, length, pos, &mut _count)
+            wincon::FillConsoleOutputAttribute(self.conout, attr, length, pos, &mut _count)
         })?)
-=======
-        check(unsafe {
-            wincon::FillConsoleOutputAttribute(self.conout, attr, length, pos, &mut _count)
-        })
->>>>>>> fff3496a
     }
 
     fn set_cursor_visible(&mut self, visible: BOOL) -> Result<()> {
@@ -769,10 +645,6 @@
         bell_style: BellStyle,
         _enable_bracketed_paste: bool,
     ) -> Console {
-<<<<<<< HEAD
-        let stdin_handle = get_std_handle(STDIN_FILENO);
-        let stdin_isatty = match stdin_handle {
-=======
         let (conin, conout, close_on_drop) = if behavior == Behavior::PreferTerm {
             if let (Ok(conin), Ok(conout)) = (
                 OpenOptions::new().read(true).write(true).open("CONIN$"),
@@ -798,7 +670,6 @@
             )
         };
         let conin_isatty = match conin {
->>>>>>> fff3496a
             Ok(handle) => {
                 // If this function doesn't fail then fd is a TTY
                 get_console_mode(handle).is_ok()
@@ -913,32 +784,18 @@
 
         Ok((
             ConsoleMode {
-<<<<<<< HEAD
-                original_stdin_mode,
-                stdin_handle: self.stdin_handle,
-                original_stdstream_mode,
-                stdstream_handle: self.stdstream_handle,
+                original_conin_mode,
+                conin: self.conin,
+                original_conout_mode,
+                conout: self.conout,
                 raw_mode: self.raw_mode.clone(),
             },
             (),
         ))
     }
 
-    fn create_reader(&self, _: &Config, _: ConsoleKeyMap) -> Result<ConsoleRawReader> {
-        ConsoleRawReader::create(self.pipe_reader.clone())
-=======
-                original_conin_mode,
-                conin: self.conin,
-                original_conout_mode,
-                conout: self.conout,
-            },
-            (),
-        ))
-    }
-
     fn create_reader(&self, _: &Config, _: ConsoleKeyMap) -> ConsoleRawReader {
-        ConsoleRawReader::create(self.conin)
->>>>>>> fff3496a
+        ConsoleRawReader::create(self.conin, self.pipe_reader.clone())
     }
 
     fn create_writer(&self) -> ConsoleRenderer {
@@ -947,15 +804,6 @@
 
     fn writeln(&self) -> Result<()> {
         write_all(self.conout, &[10; 1])
-    }
-}
-
-impl Drop for Console {
-    fn drop(&mut self) {
-        if self.close_on_drop {
-            unsafe { handleapi::CloseHandle(self.conin) };
-            unsafe { handleapi::CloseHandle(self.conout) };
-        }
     }
 
     fn create_external_printer(&mut self) -> Result<ExternalPrinter> {
@@ -964,10 +812,10 @@
                 event: INVALID_HANDLE_VALUE, // FIXME
                 sender: sender.clone(),
                 raw_mode: self.raw_mode.clone(),
-                target: self.stream_type,
+                conout: self.conout,
             });
         }
-        if !self.is_stdin_tty() || !self.is_output_tty() {
+        if !self.is_input_tty() || !self.is_output_tty() {
             Err(io::Error::from(io::ErrorKind::Other))?; // FIXME
         }
         let event = unsafe { CreateEventW(ptr::null_mut(), TRUE, FALSE, ptr::null()) };
@@ -986,8 +834,17 @@
             event,
             sender,
             raw_mode: self.raw_mode.clone(),
-            target: self.stream_type,
+            conout: self.conout,
         })
+    }
+}
+
+impl Drop for Console {
+    fn drop(&mut self) {
+        if self.close_on_drop {
+            unsafe { handleapi::CloseHandle(self.conin) };
+            unsafe { handleapi::CloseHandle(self.conout) };
+        }
     }
 }
 
@@ -1005,7 +862,7 @@
     event: HANDLE,
     sender: SyncSender<String>,
     raw_mode: Arc<AtomicBool>,
-    target: OutputStreamType,
+    conout: HANDLE,
 }
 
 unsafe impl Send for ExternalPrinter {}
@@ -1015,17 +872,14 @@
     fn print(&mut self, msg: String) -> Result<()> {
         // write directly to stdout/stderr while not in raw mode
         if !self.raw_mode.load(Ordering::SeqCst) {
-            match self.target {
-                OutputStreamType::Stderr => io::stderr().write_all(msg.as_bytes()),
-                OutputStreamType::Stdout => io::stdout().write_all(msg.as_bytes()),
-            }
+            let mut utf16 = Vec::new();
+            write_to_console(self.conout, msg.as_str(), &mut utf16)
         } else {
             self.sender
                 .send(msg)
                 .map_err(|_| io::Error::from(io::ErrorKind::Other))?; // FIXME
-            check(unsafe { SetEvent(self.event) })
-        }
-        .map_err(error::ReadlineError::from)
+            Ok(check(unsafe { SetEvent(self.event) })?)
+        }
     }
 }
 
