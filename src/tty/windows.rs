//! Windows specific definitions
#![allow(clippy::try_err)] // suggested fix does not work (cannot infer...)

use std::io::{self, ErrorKind, Write};
use std::mem;
use std::ptr;
use std::sync::atomic::{AtomicBool, Ordering};
use std::sync::mpsc::{sync_channel, Receiver, SyncSender};
use std::sync::Arc;

<<<<<<< HEAD
use log::debug;
use unicode_width::UnicodeWidthChar;
use winapi::shared::minwindef::{DWORD, FALSE, TRUE, WORD};
use winapi::um::handleapi::{CloseHandle, INVALID_HANDLE_VALUE};
use winapi::um::synchapi::{CreateEventW, ResetEvent, SetEvent};
use winapi::um::wincon::{self, CONSOLE_SCREEN_BUFFER_INFO};
=======
use log::{debug, warn};
use scopeguard;
use unicode_segmentation::UnicodeSegmentation;
use unicode_width::UnicodeWidthStr;
use winapi::shared::minwindef::{BOOL, DWORD, FALSE, TRUE, WORD};
>>>>>>> 2c901789
use winapi::um::winnt::{CHAR, HANDLE};
use winapi::um::{consoleapi, processenv, winbase, winuser};

<<<<<<< HEAD
use super::{Event, RawMode, RawReader, Renderer, Term};
=======
use super::{width, RawMode, RawReader, Renderer, Term};
>>>>>>> 2c901789
use crate::config::{BellStyle, ColorMode, Config, OutputStreamType};
use crate::error;
use crate::highlight::Highlighter;
use crate::keys::{self, KeyPress};
use crate::layout::{Layout, Position};
use crate::line_buffer::LineBuffer;
use crate::Result;

const STDIN_FILENO: DWORD = winbase::STD_INPUT_HANDLE;
const STDOUT_FILENO: DWORD = winbase::STD_OUTPUT_HANDLE;
const STDERR_FILENO: DWORD = winbase::STD_ERROR_HANDLE;

fn get_std_handle(fd: DWORD) -> Result<HANDLE> {
    let handle = unsafe { processenv::GetStdHandle(fd) };
    check_handle(handle)
}

fn check_handle(handle: HANDLE) -> Result<HANDLE> {
    if handle == INVALID_HANDLE_VALUE {
        Err(io::Error::last_os_error())?;
    } else if handle.is_null() {
        Err(io::Error::new(
            io::ErrorKind::Other,
            "no stdio handle available for this process",
        ))?;
    }
    Ok(handle)
}

<<<<<<< HEAD
macro_rules! check {
    ($funcall:expr) => {{
        let rc = unsafe { $funcall };
        if rc == FALSE {
            Err(io::Error::last_os_error())?;
        }
        rc
    }};
=======
fn check(rc: BOOL) -> Result<()> {
    if rc == FALSE {
        Err(io::Error::last_os_error())?
    } else {
        Ok(())
    }
>>>>>>> 2c901789
}

fn get_win_size(handle: HANDLE) -> (usize, usize) {
    let mut info = unsafe { mem::zeroed() };
    match unsafe { wincon::GetConsoleScreenBufferInfo(handle, &mut info) } {
        FALSE => (80, 24),
        _ => (
            info.dwSize.X as usize,
            (1 + info.srWindow.Bottom - info.srWindow.Top) as usize,
        ), // (info.srWindow.Right - info.srWindow.Left + 1)
    }
}

fn get_console_mode(handle: HANDLE) -> Result<DWORD> {
    let mut original_mode = 0;
    check(unsafe { consoleapi::GetConsoleMode(handle, &mut original_mode) })?;
    Ok(original_mode)
}

#[cfg(not(test))]
pub type Mode = ConsoleMode;

#[derive(Clone, Debug)]
pub struct ConsoleMode {
    original_stdin_mode: DWORD,
    stdin_handle: HANDLE,
    original_stdstream_mode: Option<DWORD>,
    stdstream_handle: HANDLE,
    raw_mode: Arc<AtomicBool>,
}

impl RawMode for ConsoleMode {
    /// Disable RAW mode for the terminal.
    fn disable_raw_mode(&self) -> Result<()> {
        check(unsafe { consoleapi::SetConsoleMode(self.stdin_handle, self.original_stdin_mode) })?;
        if let Some(original_stdstream_mode) = self.original_stdstream_mode {
            check(unsafe {
                consoleapi::SetConsoleMode(self.stdstream_handle, original_stdstream_mode)
            })?;
        }
        self.raw_mode.store(false, Ordering::SeqCst);
        Ok(())
    }
}

/// Console input reader
pub struct ConsoleRawReader {
    handle: HANDLE,
    // external print reader
    pipe_reader: Option<Arc<AsyncPipe>>,
}

impl ConsoleRawReader {
    fn create(pipe_reader: Option<Arc<AsyncPipe>>) -> Result<ConsoleRawReader> {
        let handle = get_std_handle(STDIN_FILENO)?;
        Ok(ConsoleRawReader {
            handle,
            pipe_reader,
        })
    }

    fn select(&mut self) -> Result<Event> {
        use std::convert::TryInto;
        use winapi::um::synchapi::WaitForMultipleObjects;
        use winapi::um::winbase::{INFINITE, WAIT_OBJECT_0};

        let pipe_reader = self.pipe_reader.as_ref().unwrap();
        let handles = [self.handle, pipe_reader.event.0];
        let n = handles.len().try_into().unwrap();
        loop {
            let rc = unsafe { WaitForMultipleObjects(n, handles.as_ptr(), FALSE, INFINITE) };
            if rc == WAIT_OBJECT_0 + 0 {
                let mut count = 0;
                check!(consoleapi::GetNumberOfConsoleInputEvents(
                    self.handle,
                    &mut count
                ));
                match read_input(self.handle, count)? {
                    KeyPress::UnknownEscSeq => continue, // no relevant
                    key => return Ok(Event::KeyPress(key)),
                };
            } else if rc == WAIT_OBJECT_0 + 1 {
                debug!(target: "rustyline", "ExternalPrinter::receive");
                check!(ResetEvent(pipe_reader.event.0));
                match pipe_reader.receiver.recv() {
                    Ok(msg) => return Ok(Event::ExternalPrint(msg)),
                    Err(e) => Err(io::Error::new(io::ErrorKind::InvalidInput, e))?,
                }
            } else {
                Err(io::Error::last_os_error())?
            }
        }
    }
}

impl RawReader for ConsoleRawReader {
    fn wait_for_input(&mut self, single_esc_abort: bool) -> Result<Event> {
        match self.pipe_reader {
            Some(_) => self.select(),
            None => self.next_key(single_esc_abort).map(Event::KeyPress),
        }
    }

    fn next_key(&mut self, _: bool) -> Result<KeyPress> {
        read_input(self.handle, std::u32::MAX)
    }

<<<<<<< HEAD
    fn read_pasted_text(&mut self) -> Result<String> {
        unimplemented!()
    }
}
=======
        let mut rec: wincon::INPUT_RECORD = unsafe { mem::zeroed() };
        let mut count = 0;
        let mut surrogate = 0;
        loop {
            // TODO GetNumberOfConsoleInputEvents
            check(unsafe {
                consoleapi::ReadConsoleInputW(self.handle, &mut rec, 1 as DWORD, &mut count)
            })?;
>>>>>>> 2c901789

fn read_input(handle: HANDLE, max_count: u32) -> Result<KeyPress> {
    use std::char::decode_utf16;
    use winapi::um::wincon::{
        LEFT_ALT_PRESSED, LEFT_CTRL_PRESSED, RIGHT_ALT_PRESSED, RIGHT_CTRL_PRESSED, SHIFT_PRESSED,
    };

    let mut rec: wincon::INPUT_RECORD = unsafe { mem::zeroed() };
    let mut count = 0;
    let mut total = 0;
    let mut surrogate = 0;
    loop {
        if total >= max_count {
            return Ok(KeyPress::UnknownEscSeq);
        }
        // TODO GetNumberOfConsoleInputEvents
        check!(consoleapi::ReadConsoleInputW(
            handle, &mut rec, 1 as DWORD, &mut count,
        ));
        total += count;

        if rec.EventType == wincon::WINDOW_BUFFER_SIZE_EVENT {
            SIGWINCH.store(true, Ordering::SeqCst);
            debug!(target: "rustyline", "SIGWINCH");
            return Err(error::ReadlineError::WindowResize); // sigwinch +
                                                            // err => err
                                                            // ignored
        } else if rec.EventType != wincon::KEY_EVENT {
            continue;
        }
        let key_event = unsafe { rec.Event.KeyEvent() };
        // writeln!(io::stderr(), "key_event: {:?}", key_event).unwrap();
        if key_event.bKeyDown == 0 && key_event.wVirtualKeyCode != winuser::VK_MENU as WORD {
            continue;
        }
        // key_event.wRepeatCount seems to be always set to 1 (maybe because we only
        // read one character at a time)

        let alt_gr = key_event.dwControlKeyState & (LEFT_CTRL_PRESSED | RIGHT_ALT_PRESSED)
            == (LEFT_CTRL_PRESSED | RIGHT_ALT_PRESSED);
        let alt = key_event.dwControlKeyState & (LEFT_ALT_PRESSED | RIGHT_ALT_PRESSED) != 0;
        let ctrl = key_event.dwControlKeyState & (LEFT_CTRL_PRESSED | RIGHT_CTRL_PRESSED) != 0;
        let meta = alt && !alt_gr;
        let shift = key_event.dwControlKeyState & SHIFT_PRESSED != 0;

        let utf16 = unsafe { *key_event.uChar.UnicodeChar() };
        if utf16 == 0 {
            match i32::from(key_event.wVirtualKeyCode) {
                winuser::VK_LEFT => {
                    return Ok(if ctrl {
                        KeyPress::ControlLeft
                    } else if shift {
                        KeyPress::ShiftLeft
                    } else {
                        KeyPress::Left
                    });
                }
                winuser::VK_RIGHT => {
                    return Ok(if ctrl {
                        KeyPress::ControlRight
                    } else if shift {
                        KeyPress::ShiftRight
                    } else {
                        KeyPress::Right
                    });
                }
                winuser::VK_UP => {
                    return Ok(if ctrl {
                        KeyPress::ControlUp
                    } else if shift {
                        KeyPress::ShiftUp
                    } else {
                        KeyPress::Up
                    });
                }
                winuser::VK_DOWN => {
                    return Ok(if ctrl {
                        KeyPress::ControlDown
                    } else if shift {
                        KeyPress::ShiftDown
                    } else {
                        KeyPress::Down
                    });
                }
                winuser::VK_DELETE => return Ok(KeyPress::Delete),
                winuser::VK_HOME => return Ok(KeyPress::Home),
                winuser::VK_END => return Ok(KeyPress::End),
                winuser::VK_PRIOR => return Ok(KeyPress::PageUp),
                winuser::VK_NEXT => return Ok(KeyPress::PageDown),
                winuser::VK_INSERT => return Ok(KeyPress::Insert),
                winuser::VK_F1 => return Ok(KeyPress::F(1)),
                winuser::VK_F2 => return Ok(KeyPress::F(2)),
                winuser::VK_F3 => return Ok(KeyPress::F(3)),
                winuser::VK_F4 => return Ok(KeyPress::F(4)),
                winuser::VK_F5 => return Ok(KeyPress::F(5)),
                winuser::VK_F6 => return Ok(KeyPress::F(6)),
                winuser::VK_F7 => return Ok(KeyPress::F(7)),
                winuser::VK_F8 => return Ok(KeyPress::F(8)),
                winuser::VK_F9 => return Ok(KeyPress::F(9)),
                winuser::VK_F10 => return Ok(KeyPress::F(10)),
                winuser::VK_F11 => return Ok(KeyPress::F(11)),
                winuser::VK_F12 => return Ok(KeyPress::F(12)),
                // winuser::VK_BACK is correctly handled because the key_event.UnicodeChar is
                // also set.
                _ => continue,
            };
        } else if utf16 == 27 {
            return Ok(KeyPress::Esc);
        } else {
            if utf16 >= 0xD800 && utf16 < 0xDC00 {
                surrogate = utf16;
                continue;
            }
            let orc = if surrogate == 0 {
                decode_utf16(Some(utf16)).next()
            } else {
                decode_utf16([surrogate, utf16].iter().cloned()).next()
            };
            let rc = if let Some(rc) = orc {
                rc
            } else {
                return Err(error::ReadlineError::Eof);
            };
            let c = rc?;
            if meta {
                return Ok(KeyPress::Meta(c));
            } else {
                let mut key = keys::char_to_key_press(c);
                if key == KeyPress::Tab && shift {
                    key = KeyPress::BackTab;
                } else if key == KeyPress::Char(' ') && ctrl {
                    key = KeyPress::Ctrl(' ');
                }
                return Ok(key);
            }
        }
    }
}

pub struct ConsoleRenderer {
    out: OutputStreamType,
    handle: HANDLE,
    cols: usize, // Number of columns in terminal
    buffer: String,
    colors_enabled: bool,
    bell_style: BellStyle,
}

impl ConsoleRenderer {
    fn new(
        handle: HANDLE,
        out: OutputStreamType,
        colors_enabled: bool,
        bell_style: BellStyle,
    ) -> ConsoleRenderer {
        // Multi line editing is enabled by ENABLE_WRAP_AT_EOL_OUTPUT mode
        let (cols, _) = get_win_size(handle);
        ConsoleRenderer {
            out,
            handle,
            cols,
            buffer: String::with_capacity(1024),
            colors_enabled,
            bell_style,
        }
    }

    fn get_console_screen_buffer_info(&self) -> Result<CONSOLE_SCREEN_BUFFER_INFO> {
        let mut info = unsafe { mem::zeroed() };
        check(unsafe { wincon::GetConsoleScreenBufferInfo(self.handle, &mut info) })?;
        Ok(info)
    }

    fn set_console_cursor_position(&mut self, pos: wincon::COORD) -> Result<()> {
        check(unsafe { wincon::SetConsoleCursorPosition(self.handle, pos) })
    }

    fn clear(&mut self, length: DWORD, pos: wincon::COORD, attr: WORD) -> Result<()> {
        let mut _count = 0;
        check(unsafe {
            wincon::FillConsoleOutputCharacterA(self.handle, ' ' as CHAR, length, pos, &mut _count)
        })?;
        check(unsafe {
            wincon::FillConsoleOutputAttribute(self.handle, attr, length, pos, &mut _count)
        })
    }

    fn set_cursor_visible(&mut self, visible: BOOL) -> Result<()> {
        set_cursor_visible(self.handle, visible)
    }

    // You can't have both ENABLE_WRAP_AT_EOL_OUTPUT and
    // ENABLE_VIRTUAL_TERMINAL_PROCESSING. So we need to wrap manually.
    fn wrap_at_eol(&mut self, s: &str, mut col: usize) -> usize {
        let mut esc_seq = 0;
        for c in s.graphemes(true) {
            if c == "\n" {
                col = 0;
                self.buffer.push_str(c);
            } else {
                let cw = width(c, &mut esc_seq);
                col += cw;
                if col > self.cols {
                    self.buffer.push('\n');
                    col = cw;
                }
                self.buffer.push_str(c);
            }
        }
        if col == self.cols {
            self.buffer.push('\n');
            col = 0;
        }
        col
    }

    fn clear_old_rows(
        &mut self,
        info: &mut CONSOLE_SCREEN_BUFFER_INFO,
        layout: &Layout,
    ) -> Result<()> {
        let current_row = layout.cursor.row;
        let old_rows = layout.end.row;
        // position at the start of the prompt, clear to end of previous input
        info.dwCursorPosition.X = 0;
        info.dwCursorPosition.Y -= current_row as i16;
        self.set_console_cursor_position(info.dwCursorPosition)?;
        self.clear(
            (info.dwSize.X * (old_rows as i16 + 1)) as DWORD,
            info.dwCursorPosition,
        )
    }
}

fn set_cursor_visible(handle: HANDLE, visible: BOOL) -> Result<()> {
    let mut info = unsafe { mem::zeroed() };
    check(unsafe { wincon::GetConsoleCursorInfo(handle, &mut info) })?;
    if info.bVisible == visible {
        return Ok(());
    }
    info.bVisible = visible;
    check(unsafe { wincon::SetConsoleCursorInfo(handle, &info) })
}

impl Renderer for ConsoleRenderer {
    type Reader = ConsoleRawReader;

    fn move_cursor(&mut self, old: Position, new: Position) -> Result<()> {
        let mut cursor = self.get_console_screen_buffer_info()?.dwCursorPosition;
        if new.row > old.row {
            cursor.Y += (new.row - old.row) as i16;
        } else {
            cursor.Y -= (old.row - new.row) as i16;
        }
        if new.col > old.col {
            cursor.X += (new.col - old.col) as i16;
        } else {
            cursor.X -= (old.col - new.col) as i16;
        }
        self.set_console_cursor_position(cursor)
    }

    fn refresh_line(
        &mut self,
        prompt: &str,
        line: &LineBuffer,
        hint: Option<&str>,
        old_layout: &Layout,
        new_layout: &Layout,
        highlighter: Option<&dyn Highlighter>,
    ) -> Result<()> {
        let default_prompt = new_layout.default_prompt;
        let cursor = new_layout.cursor;
        let end_pos = new_layout.end;

        self.buffer.clear();
        let mut col = 0;
        if let Some(highlighter) = highlighter {
            // TODO handle ansi escape code (SetConsoleTextAttribute)
            // append the prompt
            col = self.wrap_at_eol(&highlighter.highlight_prompt(prompt, default_prompt), col);
            // append the input line
            col = self.wrap_at_eol(&highlighter.highlight(line, line.pos()), col);
        } else {
            // append the prompt
            self.buffer.push_str(prompt);
            // append the input line
            self.buffer.push_str(line);
        }
        // append hint
        if let Some(hint) = hint {
            if let Some(highlighter) = highlighter {
                self.wrap_at_eol(&highlighter.highlight_hint(hint), col);
            } else {
                self.buffer.push_str(hint);
            }
        }
        let mut info = self.get_console_screen_buffer_info()?;
        // position at the start of the prompt, clear to end of previous input
<<<<<<< HEAD
        self.clear_old_rows(&mut info, old_layout)?;
=======
        let info = self.get_console_screen_buffer_info()?;
        let mut coord = info.dwCursorPosition;
        coord.X = 0;
        coord.Y -= current_row as i16;
        self.set_cursor_visible(FALSE)?; // just to avoid flickering
        let handle = self.handle;
        scopeguard::defer! {
            let _ = set_cursor_visible(handle, TRUE);
        }
        self.set_console_cursor_position(coord)?;
        self.clear(
            (info.dwSize.X * (old_rows as i16 + 1)) as DWORD,
            coord,
            info.wAttributes,
        )?;
>>>>>>> 2c901789
        // display prompt, input line and hint
        self.write_and_flush(self.buffer.as_bytes())?;

        // position the cursor
        let mut coord = self.get_console_screen_buffer_info()?.dwCursorPosition;
        coord.X = cursor.col as i16;
        coord.Y -= (end_pos.row - cursor.row) as i16;
        self.set_console_cursor_position(coord)?;

        Ok(())
    }

    fn write_and_flush(&self, buf: &[u8]) -> Result<()> {
        match self.out {
            OutputStreamType::Stdout => {
                io::stdout().write_all(buf)?;
                io::stdout().flush()?;
            }
            OutputStreamType::Stderr => {
                io::stderr().write_all(buf)?;
                io::stderr().flush()?;
            }
        }
        Ok(())
    }

    /// Characters with 2 column width are correctly handled (not split).
    fn calculate_position(&self, s: &str, orig: Position) -> Position {
        let mut pos = orig;
        for c in s.graphemes(true) {
            if c == "\n" {
                pos.col = 0;
                pos.row += 1;
            } else {
                let cw = c.width();
                pos.col += cw;
                if pos.col > self.cols {
                    pos.row += 1;
                    pos.col = cw;
                }
            }
        }
        if pos.col == self.cols {
            pos.col = 0;
            pos.row += 1;
        }
        pos
    }

    fn beep(&mut self) -> Result<()> {
        match self.bell_style {
            BellStyle::Audible => {
                io::stderr().write_all(b"\x07")?;
                io::stderr().flush()?;
                Ok(())
            }
            _ => Ok(()),
        }
    }

    /// Clear the screen. Used to handle ctrl+l
    fn clear_screen(&mut self) -> Result<()> {
        let info = self.get_console_screen_buffer_info()?;
        let coord = wincon::COORD { X: 0, Y: 0 };
        check(unsafe { wincon::SetConsoleCursorPosition(self.handle, coord) })?;
        let n = info.dwSize.X as DWORD * info.dwSize.Y as DWORD;
        self.clear(n, coord, info.wAttributes)
    }

    fn clear_rows(&mut self, layout: &Layout) -> Result<()> {
        let mut info = self.get_console_screen_buffer_info()?;
        self.clear_old_rows(&mut info, layout)
    }

    fn sigwinch(&self) -> bool {
        SIGWINCH.compare_and_swap(true, false, Ordering::SeqCst)
    }

    /// Try to get the number of columns in the current terminal,
    /// or assume 80 if it fails.
    fn update_size(&mut self) {
        let (cols, _) = get_win_size(self.handle);
        self.cols = cols;
    }

    fn get_columns(&self) -> usize {
        self.cols
    }

    /// Try to get the number of rows in the current terminal,
    /// or assume 24 if it fails.
    fn get_rows(&self) -> usize {
        let (_, rows) = get_win_size(self.handle);
        rows
    }

    fn colors_enabled(&self) -> bool {
        self.colors_enabled
    }

    fn move_cursor_at_leftmost(&mut self, _: &mut ConsoleRawReader) -> Result<()> {
        self.write_and_flush(b"")?; // we must do this otherwise the cursor position is not reported correctly
        let mut info = self.get_console_screen_buffer_info()?;
        if info.dwCursorPosition.X == 0 {
            return Ok(());
        }
        debug!(target: "rustyline", "initial cursor location: {:?}, {:?}", info.dwCursorPosition.X, info.dwCursorPosition.Y);
        info.dwCursorPosition.X = 0;
        info.dwCursorPosition.Y += 1;
        let res = self.set_console_cursor_position(info.dwCursorPosition);
        if let Err(error::ReadlineError::Io(ref e)) = res {
            if e.kind() == ErrorKind::Other && e.raw_os_error() == Some(87) {
                warn!(target: "rustyline", "invalid cursor position: ({:?}, {:?}) in ({:?}, {:?})", info.dwCursorPosition.X, info.dwCursorPosition.Y, info.dwSize.X, info.dwSize.Y);
                println!();
                return Ok(());
            }
        }
        res
    }
}

static SIGWINCH: AtomicBool = AtomicBool::new(false);

#[cfg(not(test))]
pub type Terminal = Console;

#[derive(Clone, Debug)]
pub struct Console {
    stdin_isatty: bool,
    stdin_handle: HANDLE,
    stdstream_isatty: bool,
    stdstream_handle: HANDLE,
    pub(crate) color_mode: ColorMode,
    ansi_colors_supported: bool,
    stream_type: OutputStreamType,
    bell_style: BellStyle,
    raw_mode: Arc<AtomicBool>,
    // external print reader
    pipe_reader: Option<Arc<AsyncPipe>>,
    // external print writer
    pipe_writer: Option<SyncSender<String>>,
}

impl Console {
    fn colors_enabled(&self) -> bool {
        // TODO ANSI Colors & Windows <10
        match self.color_mode {
            ColorMode::Enabled => self.stdstream_isatty && self.ansi_colors_supported,
            ColorMode::Forced => true,
            ColorMode::Disabled => false,
        }
    }
}

impl Term for Console {
    type ExternalPrinter = ExternalPrinter;
    type Mode = ConsoleMode;
    type Reader = ConsoleRawReader;
    type Writer = ConsoleRenderer;

    fn new(
        color_mode: ColorMode,
        stream_type: OutputStreamType,
        _tab_stop: usize,
        bell_style: BellStyle,
    ) -> Console {
        let stdin_handle = get_std_handle(STDIN_FILENO);
        let stdin_isatty = match stdin_handle {
            Ok(handle) => {
                // If this function doesn't fail then fd is a TTY
                get_console_mode(handle).is_ok()
            }
            Err(_) => false,
        };

        let stdstream_handle = get_std_handle(if stream_type == OutputStreamType::Stdout {
            STDOUT_FILENO
        } else {
            STDERR_FILENO
        });
        let stdstream_isatty = match stdstream_handle {
            Ok(handle) => {
                // If this function doesn't fail then fd is a TTY
                get_console_mode(handle).is_ok()
            }
            Err(_) => false,
        };

        Console {
            stdin_isatty,
            stdin_handle: stdin_handle.unwrap_or(ptr::null_mut()),
            stdstream_isatty,
            stdstream_handle: stdstream_handle.unwrap_or(ptr::null_mut()),
            color_mode,
            ansi_colors_supported: false,
            stream_type,
            bell_style,
            raw_mode: Arc::new(AtomicBool::new(false)),
            pipe_reader: None,
            pipe_writer: None,
        }
    }

    /// Checking for an unsupported TERM in windows is a no-op
    fn is_unsupported(&self) -> bool {
        false
    }

    fn is_stdin_tty(&self) -> bool {
        self.stdin_isatty
    }

    fn is_output_tty(&self) -> bool {
        self.stdstream_isatty
    }

    // pub fn install_sigwinch_handler(&mut self) {
    // See ReadConsoleInputW && WINDOW_BUFFER_SIZE_EVENT
    // }

    /// Enable RAW mode for the terminal.
    fn enable_raw_mode(&mut self) -> Result<Self::Mode> {
        if !self.stdin_isatty {
            Err(io::Error::new(
                io::ErrorKind::Other,
                "no stdio handle available for this process",
            ))?;
        }
        let original_stdin_mode = get_console_mode(self.stdin_handle)?;
        // Disable these modes
        let mut raw = original_stdin_mode
            & !(wincon::ENABLE_LINE_INPUT
                | wincon::ENABLE_ECHO_INPUT
                | wincon::ENABLE_PROCESSED_INPUT);
        // Enable these modes
        raw |= wincon::ENABLE_EXTENDED_FLAGS;
        raw |= wincon::ENABLE_INSERT_MODE;
        raw |= wincon::ENABLE_QUICK_EDIT_MODE;
        raw |= wincon::ENABLE_WINDOW_INPUT;
        check(unsafe { consoleapi::SetConsoleMode(self.stdin_handle, raw) })?;

        let original_stdstream_mode = if self.stdstream_isatty {
            let original_stdstream_mode = get_console_mode(self.stdstream_handle)?;

            let mut mode = original_stdstream_mode;
            if mode & wincon::ENABLE_WRAP_AT_EOL_OUTPUT == 0 {
                mode |= wincon::ENABLE_WRAP_AT_EOL_OUTPUT;
                debug!(target: "rustyline", "activate ENABLE_WRAP_AT_EOL_OUTPUT");
                unsafe {
                    assert!(consoleapi::SetConsoleMode(self.stdstream_handle, mode) != 0);
                }
            }
            // To enable ANSI colors (Windows 10 only):
            // https://docs.microsoft.com/en-us/windows/console/setconsolemode
            self.ansi_colors_supported = mode & wincon::ENABLE_VIRTUAL_TERMINAL_PROCESSING != 0;
            if self.ansi_colors_supported {
                if self.color_mode == ColorMode::Disabled {
                    mode &= !wincon::ENABLE_VIRTUAL_TERMINAL_PROCESSING;
                    debug!(target: "rustyline", "deactivate ENABLE_VIRTUAL_TERMINAL_PROCESSING");
                    unsafe {
                        assert!(consoleapi::SetConsoleMode(self.stdstream_handle, mode) != 0);
                    }
                } else {
                    debug!(target: "rustyline", "ANSI colors already enabled");
                }
            } else if self.color_mode != ColorMode::Disabled {
                mode |= wincon::ENABLE_VIRTUAL_TERMINAL_PROCESSING;
                self.ansi_colors_supported =
                    unsafe { consoleapi::SetConsoleMode(self.stdstream_handle, mode) != 0 };
                debug!(target: "rustyline", "ansi_colors_supported: {}", self.ansi_colors_supported);
            }
            Some(original_stdstream_mode)
        } else {
            None
        };

        self.raw_mode.store(true, Ordering::SeqCst);
        // when all ExternalPrinter are dropped there is no need to use `pipe_reader`
        /*if let Some(ref arc) = self.pipe_writer { FIXME
            if Arc::strong_count(arc) == 1 {
                self.pipe_writer = None;
                self.pipe_reader = None;
            }
        }*/

        Ok(ConsoleMode {
            original_stdin_mode,
            stdin_handle: self.stdin_handle,
            original_stdstream_mode,
            stdstream_handle: self.stdstream_handle,
            raw_mode: self.raw_mode.clone(),
        })
    }

    fn create_reader(&self, _: &Config) -> Result<ConsoleRawReader> {
        ConsoleRawReader::create(self.pipe_reader.clone())
    }

    fn create_writer(&self) -> ConsoleRenderer {
        ConsoleRenderer::new(
            self.stdstream_handle,
            self.stream_type,
            self.colors_enabled(),
            self.bell_style,
        )
    }

    fn create_external_printer(&mut self) -> Result<ExternalPrinter> {
        if let Some(ref sender) = self.pipe_writer {
            return Ok(ExternalPrinter {
                event: INVALID_HANDLE_VALUE, // FIXME
                buf: String::new(),
                sender: sender.clone(),
                raw_mode: self.raw_mode.clone(),
                target: self.stream_type,
            });
        }
        if !self.is_stdin_tty() || !self.is_output_tty() {
            Err(io::Error::from(ErrorKind::Other))?; // FIXME
        }
        let event = unsafe { CreateEventW(ptr::null_mut(), TRUE, FALSE, ptr::null()) };
        if event.is_null() {
            Err(io::Error::last_os_error())?;
        }
        let (sender, receiver) = sync_channel(1);

        let reader = Arc::new(AsyncPipe {
            event: Handle(event),
            receiver,
        });
        self.pipe_reader.replace(reader);
        self.pipe_writer.replace(sender.clone());
        Ok(ExternalPrinter {
            event: event,
            buf: String::new(),
            sender,
            raw_mode: self.raw_mode.clone(),
            target: self.stream_type,
        })
    }
}

unsafe impl Send for Console {}
unsafe impl Sync for Console {}

#[derive(Debug)]
struct AsyncPipe {
    event: Handle,
    receiver: Receiver<String>,
}

#[derive(Debug)]
pub struct ExternalPrinter {
    event: HANDLE,
    buf: String,
    sender: SyncSender<String>,
    raw_mode: Arc<AtomicBool>,
    target: OutputStreamType,
}

unsafe impl Send for ExternalPrinter {}
unsafe impl Sync for ExternalPrinter {}

impl Write for ExternalPrinter {
    fn write(&mut self, buf: &[u8]) -> io::Result<usize> {
        // write directly to stdout/stderr while not in raw mode
        if !self.raw_mode.load(Ordering::SeqCst) {
            match self.target {
                OutputStreamType::Stderr => io::stderr().write(buf),
                OutputStreamType::Stdout => io::stdout().write(buf),
            }
        } else {
            match std::str::from_utf8(buf) {
                Ok(s) => {
                    self.buf.push_str(s);
                    if s.contains('\n') {
                        self.flush()?
                    }
                }
                Err(e) => return Err(io::Error::new(io::ErrorKind::InvalidInput, e)),
            };
            Ok(buf.len())
        }
    }

    fn flush(&mut self) -> io::Result<()> {
        if !self.raw_mode.load(Ordering::SeqCst) {
            match self.target {
                OutputStreamType::Stderr => io::stderr().flush(),
                OutputStreamType::Stdout => io::stdout().flush(),
            }
        } else {
            if let Err(err) = self.sender.send(self.buf.split_off(0)) {
                return Err(io::Error::new(io::ErrorKind::InvalidInput, err));
            }
            check!(SetEvent(self.event));
            Ok(())
        }
    }
}

#[derive(Debug)]
struct Handle(HANDLE);

unsafe impl Send for Handle {}
unsafe impl Sync for Handle {}

impl Drop for Handle {
    fn drop(&mut self) {
        unsafe { CloseHandle(self.0) };
    }
}

#[cfg(test)]
mod test {
    use super::Console;

    #[test]
    fn test_send() {
        fn assert_send<T: Send>() {}
        assert_send::<Console>();
    }

    #[test]
    fn test_sync() {
        fn assert_sync<T: Sync>() {}
        assert_sync::<Console>();
    }
}<|MERGE_RESOLUTION|>--- conflicted
+++ resolved
@@ -8,28 +8,18 @@
 use std::sync::mpsc::{sync_channel, Receiver, SyncSender};
 use std::sync::Arc;
 
-<<<<<<< HEAD
-use log::debug;
-use unicode_width::UnicodeWidthChar;
-use winapi::shared::minwindef::{DWORD, FALSE, TRUE, WORD};
-use winapi::um::handleapi::{CloseHandle, INVALID_HANDLE_VALUE};
-use winapi::um::synchapi::{CreateEventW, ResetEvent, SetEvent};
-use winapi::um::wincon::{self, CONSOLE_SCREEN_BUFFER_INFO};
-=======
 use log::{debug, warn};
 use scopeguard;
 use unicode_segmentation::UnicodeSegmentation;
 use unicode_width::UnicodeWidthStr;
 use winapi::shared::minwindef::{BOOL, DWORD, FALSE, TRUE, WORD};
->>>>>>> 2c901789
+use winapi::um::handleapi::{CloseHandle, INVALID_HANDLE_VALUE};
+use winapi::um::synchapi::{CreateEventW, ResetEvent, SetEvent};
+use winapi::um::wincon::{self, CONSOLE_SCREEN_BUFFER_INFO};
 use winapi::um::winnt::{CHAR, HANDLE};
 use winapi::um::{consoleapi, processenv, winbase, winuser};
 
-<<<<<<< HEAD
-use super::{Event, RawMode, RawReader, Renderer, Term};
-=======
-use super::{width, RawMode, RawReader, Renderer, Term};
->>>>>>> 2c901789
+use super::{width, Event, RawMode, RawReader, Renderer, Term};
 use crate::config::{BellStyle, ColorMode, Config, OutputStreamType};
 use crate::error;
 use crate::highlight::Highlighter;
@@ -59,23 +49,12 @@
     Ok(handle)
 }
 
-<<<<<<< HEAD
-macro_rules! check {
-    ($funcall:expr) => {{
-        let rc = unsafe { $funcall };
-        if rc == FALSE {
-            Err(io::Error::last_os_error())?;
-        }
-        rc
-    }};
-=======
 fn check(rc: BOOL) -> Result<()> {
     if rc == FALSE {
         Err(io::Error::last_os_error())?
     } else {
         Ok(())
     }
->>>>>>> 2c901789
 }
 
 fn get_win_size(handle: HANDLE) -> (usize, usize) {
@@ -183,21 +162,10 @@
         read_input(self.handle, std::u32::MAX)
     }
 
-<<<<<<< HEAD
     fn read_pasted_text(&mut self) -> Result<String> {
         unimplemented!()
     }
 }
-=======
-        let mut rec: wincon::INPUT_RECORD = unsafe { mem::zeroed() };
-        let mut count = 0;
-        let mut surrogate = 0;
-        loop {
-            // TODO GetNumberOfConsoleInputEvents
-            check(unsafe {
-                consoleapi::ReadConsoleInputW(self.handle, &mut rec, 1 as DWORD, &mut count)
-            })?;
->>>>>>> 2c901789
 
 fn read_input(handle: HANDLE, max_count: u32) -> Result<KeyPress> {
     use std::char::decode_utf16;
@@ -214,9 +182,7 @@
             return Ok(KeyPress::UnknownEscSeq);
         }
         // TODO GetNumberOfConsoleInputEvents
-        check!(consoleapi::ReadConsoleInputW(
-            handle, &mut rec, 1 as DWORD, &mut count,
-        ));
+        check(unsafe { consoleapi::ReadConsoleInputW(handle, &mut rec, 1 as DWORD, &mut count) })?;
         total += count;
 
         if rec.EventType == wincon::WINDOW_BUFFER_SIZE_EVENT {
@@ -428,6 +394,7 @@
         self.clear(
             (info.dwSize.X * (old_rows as i16 + 1)) as DWORD,
             info.dwCursorPosition,
+            info.wAttributes,
         )
     }
 }
@@ -496,26 +463,13 @@
             }
         }
         let mut info = self.get_console_screen_buffer_info()?;
-        // position at the start of the prompt, clear to end of previous input
-<<<<<<< HEAD
-        self.clear_old_rows(&mut info, old_layout)?;
-=======
-        let info = self.get_console_screen_buffer_info()?;
-        let mut coord = info.dwCursorPosition;
-        coord.X = 0;
-        coord.Y -= current_row as i16;
         self.set_cursor_visible(FALSE)?; // just to avoid flickering
         let handle = self.handle;
         scopeguard::defer! {
             let _ = set_cursor_visible(handle, TRUE);
         }
-        self.set_console_cursor_position(coord)?;
-        self.clear(
-            (info.dwSize.X * (old_rows as i16 + 1)) as DWORD,
-            coord,
-            info.wAttributes,
-        )?;
->>>>>>> 2c901789
+        // position at the start of the prompt, clear to end of previous input
+        self.clear_old_rows(&mut info, old_layout)?;
         // display prompt, input line and hint
         self.write_and_flush(self.buffer.as_bytes())?;
 
