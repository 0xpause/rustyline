--- conflicted
+++ resolved
@@ -1,10 +1,7 @@
 //! This module implements and describes common TTY methods & traits
-<<<<<<< HEAD
+
 use std::io::Write;
-=======
-
 use unicode_width::UnicodeWidthStr;
->>>>>>> 2c901789
 
 use crate::config::{BellStyle, ColorMode, Config, OutputStreamType};
 use crate::highlight::Highlighter;
