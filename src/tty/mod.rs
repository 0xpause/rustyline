--- conflicted
+++ resolved
@@ -53,7 +53,7 @@
     ) -> Layout {
         // calculate the desired position of the cursor
         let pos = line.pos();
-        let cursor = self.calculate_position(&line[..pos], Position::default());
+        let cursor = self.calculate_position(&line[..pos], prompt_size);
         // calculate the position of the end of the input line
         let mut end = if pos == line.len() {
             cursor
@@ -70,6 +70,7 @@
             cursor,
             end,
         };
+        debug_assert!(new_layout.prompt_size <= new_layout.cursor);
         debug_assert!(new_layout.cursor <= new_layout.end);
         new_layout
     }
@@ -189,103 +190,6 @@
     fn create_writer(&self) -> Self::Writer;
 }
 
-<<<<<<< HEAD
-#[cfg(not(target_arch = "wasm32"))]
-fn add_prompt_and_highlight(
-    buffer: &mut String,
-    highlighter: Option<&dyn Highlighter>,
-    line: &LineBuffer,
-    prompt: &str,
-    default_prompt: bool,
-    layout: &Layout,
-    cursor: &mut Position,
-) {
-    use crate::highlight::{split_highlight, PromptInfo};
-
-    if let Some(highlighter) = highlighter {
-        if highlighter.has_continuation_prompt() {
-            if &line[..] == "" {
-                // line.lines() is an empty iterator for empty line so
-                // we need to treat it as a special case
-                let prompt = highlighter.highlight_prompt(
-                    prompt,
-                    PromptInfo {
-                        default: default_prompt,
-                        offset: 0,
-                        cursor: Some(0),
-                        input: "",
-                        line: "",
-                        line_no: 0,
-                    },
-                );
-                buffer.push_str(&prompt);
-            } else {
-                let highlighted = highlighter.highlight(line, line.pos());
-                let lines = line.split('\n');
-                let mut highlighted_left = highlighted.to_string();
-                let mut offset = 0;
-                for (line_no, orig) in lines.enumerate() {
-                    let (hl, tail) = split_highlight(&highlighted_left, orig.len() + 1);
-                    let prompt = highlighter.highlight_prompt(
-                        prompt,
-                        PromptInfo {
-                            default: default_prompt,
-                            offset,
-                            cursor: if line.pos() > offset && line.pos() < orig.len() {
-                                Some(line.pos() - offset)
-                            } else {
-                                None
-                            },
-                            input: line,
-                            line: orig,
-                            line_no,
-                        },
-                    );
-                    buffer.push_str(&prompt);
-                    buffer.push_str(&hl);
-                    highlighted_left = tail.to_string();
-                    offset += orig.len() + 1;
-                }
-            }
-            cursor.col += layout.prompt_size.col;
-        } else {
-            // display the prompt
-            buffer.push_str(&highlighter.highlight_prompt(
-                prompt,
-                PromptInfo {
-                    default: default_prompt,
-                    offset: 0,
-                    cursor: Some(line.pos()),
-                    input: line,
-                    line,
-                    line_no: 0,
-                },
-            ));
-            // display the input line
-            buffer.push_str(&highlighter.highlight(line, line.pos()));
-            // we have to generate our own newline on line wrap
-            if layout.end.col == 0 && layout.end.row > 0 && !buffer.ends_with('\n') {
-                buffer.push_str("\n");
-            }
-            if cursor.row == 0 {
-                cursor.col += layout.prompt_size.col;
-            }
-        }
-    } else {
-        // display the prompt
-        buffer.push_str(prompt);
-        // display the input line
-        buffer.push_str(line);
-        // we have to generate our own newline on line wrap
-        if layout.end.col == 0 && layout.end.row > 0 && !buffer.ends_with('\n') {
-            buffer.push_str("\n");
-        }
-        if cursor.row == 0 {
-            cursor.col += layout.prompt_size.col;
-        }
-    }
-}
-
 // If on Windows platform import Windows TTY module
 // and re-export into mod.rs scope
 #[cfg(all(windows, not(target_arch = "wasm32")))]
@@ -303,22 +207,4 @@
 #[cfg(any(test, target_arch = "wasm32"))]
 mod test;
 #[cfg(any(test, target_arch = "wasm32"))]
-pub use self::test::*;
-=======
-cfg_if::cfg_if! {
-    if #[cfg(any(test, target_arch = "wasm32"))] {
-        mod test;
-        pub use self::test::*;
-    } else if #[cfg(windows)] {
-        // If on Windows platform import Windows TTY module
-        // and re-export into mod.rs scope
-        mod windows;
-        pub use self::windows::*;
-    } else if #[cfg(unix)] {
-        // If on Unix platform import Unix TTY module
-        // and re-export into mod.rs scope
-        mod unix;
-        pub use self::unix::*;
-    }
-}
->>>>>>> ec5c72a6
+pub use self::test::*;