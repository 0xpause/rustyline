//! History API

use std::collections::VecDeque;
use std::fs::File;
use std::path::Path;

use super::Result;
use config::{Config, HistoryDuplicates};

#[derive(Clone, Copy, Debug, PartialEq, Eq)]
pub enum Direction {
    Forward,
    Reverse,
}

pub struct History {
    entries: VecDeque<String>,
    max_len: usize,
    ignore_space: bool,
    ignore_dups: bool,
}

impl History {
    pub fn new(config: Config) -> History {
        History {
            entries: VecDeque::new(),
            max_len: config.max_history_size(),
            ignore_space: config.history_duplicates() == HistoryDuplicates::IgnoreConsecutive,
            ignore_dups: config.history_ignore_space(),
        }
    }

    /// Return the history entry at position `index`, starting from 0.
    pub fn get(&self, index: usize) -> Option<&String> {
        self.entries.get(index)
    }

    /// Add a new entry in the history.
    pub fn add(&mut self, line: &str) -> bool {
        if self.max_len == 0 {
            return false;
        }
        if line.is_empty() ||
           (self.ignore_space && line.chars().next().map_or(true, |c| c.is_whitespace())) {
            return false;
        }
        if self.ignore_dups {
            if let Some(s) = self.entries.back() {
                if s == line {
                    return false;
                }
            }
        }
        if self.entries.len() == self.max_len {
            self.entries.pop_front();
        }
        self.entries.push_back(String::from(line));
        true
    }

    /// Returns the number of entries in the history.
    pub fn len(&self) -> usize {
        self.entries.len()
    }
    /// Returns true if the history has no entry.
    pub fn is_empty(&self) -> bool {
        self.entries.is_empty()
    }

    /// Set the maximum length for the history. This function can be called even
    /// if there is already some history, the function will make sure to retain
    /// just the latest `len` elements if the new history length value is smaller
    /// than the amount of items already inside the history.
    pub fn set_max_len(&mut self, len: usize) {
        self.max_len = len;
        if len == 0 {
            self.entries.clear();
            return;
        }
        loop {
            if self.entries.len() <= len {
                break;
            }
            self.entries.pop_front();
        }
    }

    /// Save the history in the specified file.
    pub fn save<P: AsRef<Path> + ?Sized>(&self, path: &P) -> Result<()> {
        use std::io::{BufWriter, Write};

        if self.is_empty() {
            return Ok(());
        }
        let file = try!(File::create(path));
        let mut wtr = BufWriter::new(file);
        for entry in &self.entries {
            try!(wtr.write_all(&entry.as_bytes()));
            try!(wtr.write_all(b"\n"));
        }
        Ok(())
    }

    /// Load the history from the specified file.
    ///
    /// # Failure
    /// Will return `Err` if path does not already exist.
    pub fn load<P: AsRef<Path> + ?Sized>(&mut self, path: &P) -> Result<()> {
        use std::io::{BufRead, BufReader};

        let file = try!(File::open(&path));
        let rdr = BufReader::new(file);
        for line in rdr.lines() {
            self.add(try!(line).as_ref()); // TODO truncate to MAX_LINE
        }
        Ok(())
    }

    /// Clear history
    pub fn clear(&mut self) {
        self.entries.clear()
    }

    /// Search history (start position inclusive [0, len-1])
    /// Return the absolute index of the nearest history entry that matches `term`.
    /// Return None if no entry contains `term` between [start, len -1] for forward search
    /// or between [0, start] for reverse search.
    pub fn search(&self, term: &str, start: usize, dir: Direction) -> Option<usize> {
        if term.is_empty() || start >= self.len() {
            return None;
        }
        match dir {
            Direction::Reverse => {
                let index = self.entries
                    .iter()
                    .rev()
                    .skip(self.entries.len() - 1 - start)
                    .position(|entry| entry.contains(term));
                index.and_then(|index| Some(start - index))
            }
            Direction::Forward => {
                let index = self.entries.iter().skip(start).position(|entry| entry.contains(term));
                index.and_then(|index| Some(index + start))
            }
        }
    }
}

#[cfg(test)]
mod tests {
    extern crate tempdir;
    use std::path::Path;
<<<<<<< HEAD
    use super::{Direction, History};

    fn init() -> History {
        let mut history = History::new();
=======
    use config::Config;

    fn init() -> super::History {
        let mut history = super::History::new(Config::default());
>>>>>>> b8fde554
        assert!(history.add("line1"));
        assert!(history.add("line2"));
        assert!(history.add("line3"));
        history
    }

    #[test]
    fn new() {
<<<<<<< HEAD
        let history = History::new();
        assert_eq!(super::DEFAULT_HISTORY_MAX_LEN, history.max_len);
=======
        let config = Config::default();
        let history = super::History::new(config);
        assert_eq!(config.max_history_size(), history.max_len);
>>>>>>> b8fde554
        assert_eq!(0, history.entries.len());
    }

    #[test]
    fn add() {
<<<<<<< HEAD
        let mut history = History::new();
        history.ignore_space(true);
=======
        let config = Config::builder()
            .history_ignore_space(true)
            .build();
        let mut history = super::History::new(config);
>>>>>>> b8fde554
        assert!(history.add("line1"));
        assert!(history.add("line2"));
        assert!(!history.add("line2"));
        assert!(!history.add(""));
        assert!(!history.add(" line3"));
    }

    #[test]
    fn set_max_len() {
        let mut history = init();
        history.set_max_len(1);
        assert_eq!(1, history.entries.len());
        assert_eq!(Some(&"line3".to_string()), history.entries.back());
    }

    #[test]
    fn save() {
        let mut history = init();
        let td = tempdir::TempDir::new_in(&Path::new("."), "histo").unwrap();
        let history_path = td.path().join(".history");

        history.save(&history_path).unwrap();
        history.load(&history_path).unwrap();
        td.close().unwrap();
    }

    #[test]
    fn search() {
        let history = init();
        assert_eq!(None, history.search("", 0, Direction::Forward));
        assert_eq!(None, history.search("none", 0, Direction::Forward));
        assert_eq!(None, history.search("line", 3, Direction::Forward));

        assert_eq!(Some(0), history.search("line", 0, Direction::Forward));
        assert_eq!(Some(1), history.search("line", 1, Direction::Forward));
        assert_eq!(Some(2), history.search("line3", 1, Direction::Forward));
    }

    #[test]
    fn reverse_search() {
        let history = init();
        assert_eq!(None, history.search("", 2, Direction::Reverse));
        assert_eq!(None, history.search("none", 2, Direction::Reverse));
        assert_eq!(None, history.search("line", 3, Direction::Reverse));

        assert_eq!(Some(2), history.search("line", 2, Direction::Reverse));
        assert_eq!(Some(1), history.search("line", 1, Direction::Reverse));
        assert_eq!(Some(0), history.search("line1", 1, Direction::Reverse));
    }
}<|MERGE_RESOLUTION|>--- conflicted
+++ resolved
@@ -150,17 +150,11 @@
 mod tests {
     extern crate tempdir;
     use std::path::Path;
-<<<<<<< HEAD
     use super::{Direction, History};
-
-    fn init() -> History {
-        let mut history = History::new();
-=======
     use config::Config;
 
     fn init() -> super::History {
-        let mut history = super::History::new(Config::default());
->>>>>>> b8fde554
+        let mut history = History::new(Config::default());
         assert!(history.add("line1"));
         assert!(history.add("line2"));
         assert!(history.add("line3"));
@@ -169,28 +163,18 @@
 
     #[test]
     fn new() {
-<<<<<<< HEAD
-        let history = History::new();
-        assert_eq!(super::DEFAULT_HISTORY_MAX_LEN, history.max_len);
-=======
         let config = Config::default();
-        let history = super::History::new(config);
+        let history = History::new(config);
         assert_eq!(config.max_history_size(), history.max_len);
->>>>>>> b8fde554
         assert_eq!(0, history.entries.len());
     }
 
     #[test]
     fn add() {
-<<<<<<< HEAD
-        let mut history = History::new();
-        history.ignore_space(true);
-=======
         let config = Config::builder()
             .history_ignore_space(true)
             .build();
-        let mut history = super::History::new(config);
->>>>>>> b8fde554
+        let mut history = History::new(config);
         assert!(history.add("line1"));
         assert!(history.add("line2"));
         assert!(!history.add("line2"));
