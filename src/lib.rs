//! Readline for Rust
//!
//! This implementation is based on [Antirez's Linenoise](https://github.com/antirez/linenoise)
//!
//! # Example
//!
//! Usage
//!
//! ```
//! let mut rl = rustyline::Editor::<()>::new();
//! let readline = rl.readline(">> ");
//! match readline {
//!     Ok(line) => println!("Line: {:?}",line),
//!     Err(_)   => println!("No input"),
//! }
//! ```

extern crate libc;
#[cfg(unix)]
extern crate nix;
extern crate unicode_width;
extern crate encode_unicode;
#[cfg(windows)]
extern crate winapi;
#[cfg(windows)]
extern crate kernel32;

pub mod completion;
#[allow(non_camel_case_types)]
mod consts;
pub mod error;
pub mod history;
mod kill_ring;
pub mod line_buffer;
#[cfg(unix)]
mod char_iter;

#[macro_use]
mod tty;

use std::fmt;
use std::io::{self, Read, Write};
use std::mem;
use std::path::Path;
use std::result;
use std::sync::atomic;
#[cfg(unix)]
use nix::sys::signal;

use encode_unicode::CharExt;
use completion::Completer;
use consts::KeyPress;
use history::History;
use line_buffer::{LineBuffer, MAX_LINE, WordAction};
use kill_ring::KillRing;

/// The error type for I/O and Linux Syscalls (Errno)
pub type Result<T> = result::Result<T, error::ReadlineError>;

// Represent the state during line editing.
struct State<'out, 'prompt> {
    out: &'out mut Write,
    prompt: &'prompt str, // Prompt to display
    prompt_size: Position, // Prompt Unicode width and height
    line: LineBuffer, // Edited line buffer
    cursor: Position, // Cursor position (relative to the start of the prompt for `row`)
    cols: usize, // Number of columns in terminal
    old_rows: usize, // Number of rows used so far (from start of prompt to end of input)
    history_index: usize, // The history index we are currently editing
    snapshot: LineBuffer, // Current edited line before history browsing/completion
    output_handle: tty::Handle, // output handle (for windows)
}

#[derive(Copy, Clone, Debug, Default)]
struct Position {
    col: usize,
    row: usize,
}

impl<'out, 'prompt> State<'out, 'prompt> {
    fn new(out: &'out mut Write,
           output_handle: tty::Handle,
           prompt: &'prompt str,
           history_index: usize)
           -> State<'out, 'prompt> {
        let capacity = MAX_LINE;
        let cols = tty::get_columns(output_handle);
        let prompt_size = calculate_position(prompt, Default::default(), cols);
        State {
            out: out,
            prompt: prompt,
            prompt_size: prompt_size,
            line: LineBuffer::with_capacity(capacity),
            cursor: prompt_size,
            cols: cols,
            old_rows: prompt_size.row,
            history_index: history_index,
            snapshot: LineBuffer::with_capacity(capacity),
            output_handle: output_handle,
        }
    }

    fn snapshot(&mut self) {
        mem::swap(&mut self.line, &mut self.snapshot);
    }

    fn backup(&mut self) {
        self.snapshot.backup(&self.line);
    }

    /// Rewrite the currently edited line accordingly to the buffer content,
    /// cursor position, and number of columns of the terminal.
    fn refresh_line(&mut self) -> Result<()> {
        let prompt_size = self.prompt_size;
        self.refresh(self.prompt, prompt_size)
    }

    fn refresh_prompt_and_line(&mut self, prompt: &str) -> Result<()> {
        let prompt_size = calculate_position(prompt, Default::default(), self.cols);
        self.refresh(prompt, prompt_size)
    }

    #[cfg(unix)]
    fn refresh(&mut self, prompt: &str, prompt_size: Position) -> Result<()> {
        use std::fmt::Write;

        // calculate the position of the end of the input line
        let end_pos = calculate_position(&self.line, prompt_size, self.cols);
        // calculate the desired position of the cursor
        let cursor = calculate_position(&self.line[..self.line.pos()], prompt_size, self.cols);

        let mut ab = String::new();

        let cursor_row_movement = self.old_rows - self.cursor.row;
        // move the cursor down as required
        if cursor_row_movement > 0 {
            write!(ab, "\x1b[{}B", cursor_row_movement).unwrap();
        }
        // clear old rows
        for _ in 0..self.old_rows {
            ab.push_str("\r\x1b[0K\x1b[1A");
        }
        // clear the line
        ab.push_str("\r\x1b[0K");

        // display the prompt
        ab.push_str(prompt);
        // display the input line
        ab.push_str(&self.line);
        // we have to generate our own newline on line wrap
        if end_pos.col == 0 && end_pos.row > 0 {
            ab.push_str("\n");
        }
        // position the cursor
        let cursor_row_movement = end_pos.row - cursor.row;
        // move the cursor up as required
        if cursor_row_movement > 0 {
            write!(ab, "\x1b[{}A", cursor_row_movement).unwrap();
        }
        // position the cursor within the line
        if cursor.col > 0 {
            write!(ab, "\r\x1b[{}C", cursor.col).unwrap();
        } else {
            ab.push('\r');
        }

        self.cursor = cursor;
        self.old_rows = end_pos.row;

        write_and_flush(self.out, ab.as_bytes())
    }

    #[cfg(windows)]
    fn refresh(&mut self, prompt: &str, prompt_size: Position) -> Result<()> {
        let handle = self.output_handle;
        // calculate the position of the end of the input line
        let end_pos = calculate_position(&self.line, prompt_size, self.cols);
        // calculate the desired position of the cursor
        let cursor = calculate_position(&self.line[..self.line.pos()], prompt_size, self.cols);

        // position at the start of the prompt, clear to end of previous input
        let mut info = unsafe { mem::zeroed() };
        check!(kernel32::GetConsoleScreenBufferInfo(handle, &mut info));
        info.dwCursorPosition.X = 0;
        info.dwCursorPosition.Y -= self.cursor.row as i16;
        check!(kernel32::SetConsoleCursorPosition(handle, info.dwCursorPosition));
        let mut _count = 0;
        check!(kernel32::FillConsoleOutputCharacterA(handle,
                                                 ' ' as winapi::CHAR,
                                                 (info.dwSize.X * (self.old_rows as i16 +1)) as winapi::DWORD,
                                                 info.dwCursorPosition,
                                                 &mut _count));
        let mut ab = String::new();
        // display the prompt
        ab.push_str(prompt); // TODO handle ansi escape code (SetConsoleTextAttribute)
        // display the input line
        ab.push_str(&self.line);
        try!(write_and_flush(self.out, ab.as_bytes()));

        // position the cursor
        check!(kernel32::GetConsoleScreenBufferInfo(handle, &mut info));
        info.dwCursorPosition.X = cursor.col as i16;
        info.dwCursorPosition.Y -= (end_pos.row - cursor.row) as i16;
        check!(kernel32::SetConsoleCursorPosition(handle, info.dwCursorPosition));

        self.cursor = cursor;
        self.old_rows = end_pos.row;

        Ok(())
    }

    fn update_columns(&mut self) {
        self.cols = tty::get_columns(self.output_handle);
    }
}

impl<'out, 'prompt> fmt::Debug for State<'out, 'prompt> {
    fn fmt(&self, f: &mut fmt::Formatter) -> fmt::Result {
        f.debug_struct("State")
            .field("prompt", &self.prompt)
            .field("prompt_size", &self.prompt_size)
            .field("buf", &self.line)
            .field("cursor", &self.cursor)
            .field("cols", &self.cols)
            .field("old_rows", &self.old_rows)
            .field("history_index", &self.history_index)
            .field("snapshot", &self.snapshot)
            .finish()
    }
}

<<<<<<< HEAD
/// Unsupported Terminals that don't support RAW mode
static UNSUPPORTED_TERM: [&'static str; 3] = ["dumb", "cons25", "emacs"];

/// Check to see if `fd` is a TTY
#[cfg(unix)]
fn is_a_tty(fd: libc::c_int) -> bool {
    unsafe { libc::isatty(fd) != 0 }
}
#[cfg(windows)]
fn is_a_tty(fd: winapi::DWORD) -> bool {
    let handle = get_std_handle(fd);
    match handle {
        Ok(handle) => {
            // If this function doesn't fail then fd is a TTY
            get_console_mode(handle).is_ok()
        }
        Err(_) => false,
    }
}

/// Check to see if the current `TERM` is unsupported
fn is_unsupported_term() -> bool {
    use std::ascii::AsciiExt;
    match std::env::var("TERM") {
        Ok(term) => {
            let mut unsupported = false;
            for iter in &UNSUPPORTED_TERM {
                unsupported = (*iter).eq_ignore_ascii_case(&term)
            }
            unsupported
        }
        Err(_) => false,
    }
}

#[cfg(unix)]
type Mode = termios::Termios;
#[cfg(unix)]
const STDIN_FILENO: libc::c_int = libc::STDIN_FILENO;
#[cfg(unix)]
const STDOUT_FILENO: libc::c_int = libc::STDOUT_FILENO;
#[cfg(windows)]
type Mode = winapi::DWORD;
#[cfg(windows)]
const STDIN_FILENO: winapi::DWORD = winapi::STD_INPUT_HANDLE;
#[cfg(windows)]
const STDOUT_FILENO: winapi::DWORD = winapi::STD_OUTPUT_HANDLE;
#[cfg(windows)]
fn get_std_handle(fd: winapi::DWORD) -> Result<winapi::HANDLE> {
    let handle = unsafe { kernel32::GetStdHandle(fd) };
    if handle == winapi::INVALID_HANDLE_VALUE {
        try!(Err(io::Error::last_os_error()));
    } else if handle.is_null() {
        try!(Err(io::Error::new(io::ErrorKind::Other,
                                "no stdio handle available for this process")));
    }
    Ok(handle)
}

/// Enable raw mode for the TERM
#[cfg(unix)]
fn enable_raw_mode() -> Result<Mode> {
    use nix::errno::Errno::ENOTTY;
    use nix::sys::termios::{BRKINT, CS8, ECHO, ICANON, ICRNL, IEXTEN, INPCK, ISIG, ISTRIP, IXON,
                            /* OPOST, */ VMIN, VTIME};
    if !is_a_tty(STDIN_FILENO) {
        try!(Err(nix::Error::from_errno(ENOTTY)));
    }
    let original_term = try!(termios::tcgetattr(STDIN_FILENO));
    let mut raw = original_term;
    raw.c_iflag = raw.c_iflag & !(BRKINT | ICRNL | INPCK | ISTRIP | IXON); // disable BREAK interrupt, CR to NL conversion on input, input parity check, strip high bit (bit 8), output flow control
    // we don't want raw output, it turns newlines into straight linefeeds
    //raw.c_oflag = raw.c_oflag & !(OPOST); // disable all output processing
    raw.c_cflag = raw.c_cflag | (CS8); // character-size mark (8 bits)
    raw.c_lflag = raw.c_lflag & !(ECHO | ICANON | IEXTEN | ISIG); // disable echoing, canonical mode, extended input processing and signals
    raw.c_cc[VMIN] = 1; // One character-at-a-time input
    raw.c_cc[VTIME] = 0; // with blocking read
    try!(termios::tcsetattr(STDIN_FILENO, termios::TCSAFLUSH, &raw));
    Ok(original_term)
}
#[cfg(windows)]
fn enable_raw_mode() -> Result<Mode> {
    let handle = try!(get_std_handle(STDIN_FILENO));
    let original_mode = try!(get_console_mode(handle));
    // Disable these modes
    let raw = original_mode &
              !(winapi::wincon::ENABLE_LINE_INPUT | winapi::wincon::ENABLE_ECHO_INPUT |
                winapi::wincon::ENABLE_PROCESSED_INPUT);
    // Enable these modes
    let raw = raw | winapi::wincon::ENABLE_EXTENDED_FLAGS;
    let raw = raw | winapi::wincon::ENABLE_INSERT_MODE;
    let raw = raw | winapi::wincon::ENABLE_QUICK_EDIT_MODE;
    let raw = raw | winapi::wincon::ENABLE_WINDOW_INPUT;
    check!(kernel32::SetConsoleMode(handle, raw));
    Ok(original_mode)
}
#[cfg(windows)]
fn get_console_mode(handle: winapi::HANDLE) -> Result<Mode> {
    let mut original_mode = 0;
    check!(kernel32::GetConsoleMode(handle, &mut original_mode));
    Ok(original_mode)
}

/// Disable Raw mode for the term
#[cfg(unix)]
fn disable_raw_mode(original_mode: Mode) -> Result<()> {
    try!(termios::tcsetattr(STDIN_FILENO, termios::TCSAFLUSH, &original_mode));
    Ok(())
}
#[cfg(windows)]
fn disable_raw_mode(original_mode: Mode) -> Result<()> {
    let handle = try!(get_std_handle(STDIN_FILENO));
    check!(kernel32::SetConsoleMode(handle, original_mode));
    Ok(())
}

#[cfg(any(target_os = "macos", target_os = "freebsd"))]
const TIOCGWINSZ: libc::c_ulong = 0x40087468;

#[cfg(any(target_os = "linux", target_os = "android"))]
const TIOCGWINSZ: libc::c_ulong = 0x5413;

/// Try to get the number of columns in the current terminal,
/// or assume 80 if it fails.
#[cfg(any(target_os = "linux",
          target_os = "android",
          target_os = "macos",
          target_os = "freebsd"))]
fn get_columns(_: Handle) -> usize {
    use libc::c_ushort;
    use libc;

    unsafe {
        #[repr(C)]
        struct winsize {
            ws_row: c_ushort,
            ws_col: c_ushort,
            ws_xpixel: c_ushort,
            ws_ypixel: c_ushort,
        }

        let mut size: winsize = mem::zeroed();
        match libc::ioctl(STDOUT_FILENO, TIOCGWINSZ, &mut size) {
            0 => size.ws_col as usize, // TODO getCursorPosition
            _ => 80,
        }
    }
}
#[cfg(windows)]
fn get_columns(handle: Handle) -> usize {
    let mut info = unsafe { mem::zeroed() };
    match unsafe { kernel32::GetConsoleScreenBufferInfo(handle, &mut info) } {
        0 => 80,
        _ => info.dwSize.X as usize,
    }
}

=======
>>>>>>> ada0330c
fn write_and_flush(w: &mut Write, buf: &[u8]) -> Result<()> {
    try!(w.write_all(buf));
    try!(w.flush());
    Ok(())
}

<<<<<<< HEAD
/// Clear the screen. Used to handle ctrl+l
#[cfg(unix)]
fn clear_screen(s: &mut State) -> Result<()> {
    write_and_flush(s.out, b"\x1b[H\x1b[2J")
}
#[cfg(windows)]
fn clear_screen(s: &mut State) -> Result<()> {
    let handle = s.output_handle;
    let mut info = unsafe { mem::zeroed() };
    check!(kernel32::GetConsoleScreenBufferInfo(handle, &mut info));
    let coord = winapi::COORD { X: 0, Y: 0 };
    check!(kernel32::SetConsoleCursorPosition(handle, coord));
    let mut _count = 0;
    let n = info.dwSize.X as winapi::DWORD * info.dwSize.Y as winapi::DWORD;
    check!(kernel32::FillConsoleOutputCharacterA(handle,
                                                 ' ' as winapi::CHAR,
                                                 n,
                                                 coord,
                                                 &mut _count));
    Ok(())
}

=======
>>>>>>> ada0330c
/// Beep, used for completion when there is nothing to complete or when all
/// the choices were already shown.
fn beep() -> Result<()> {
    write_and_flush(&mut io::stderr(), b"\x07") // TODO bell-style
}

/// Calculate the number of columns and rows used to display `s` on a `cols` width terminal
/// starting at `orig`.
/// Control characters are treated as having zero width.
/// Characters with 2 column width are correctly handled (not splitted).
#[cfg_attr(feature="clippy", allow(if_same_then_else))]
fn calculate_position(s: &str, orig: Position, cols: usize) -> Position {
    let mut pos = orig;
    let mut esc_seq = 0;
    for c in s.chars() {
        let cw = if esc_seq == 1 {
            if c == '[' {
                // CSI
                esc_seq = 2;
            } else {
                // two-character sequence
                esc_seq = 0;
            }
            None
        } else if esc_seq == 2 {
            if c == ';' || (c >= '0' && c <= '9') {
            } else if c == 'm' {
                // last
                esc_seq = 0;
            } else {
                // not supported
                esc_seq = 0;
            }
            None
        } else if c == '\x1b' {
            esc_seq = 1;
            None
        } else if c == '\n' {
            pos.col = 0;
            pos.row += 1;
            None
        } else {
            unicode_width::UnicodeWidthChar::width(c)
        };
        if let Some(cw) = cw {
            pos.col += cw;
            if pos.col > cols {
                pos.row += 1;
                pos.col = cw;
            }
        }
    }
    if pos.col == cols {
        pos.col = 0;
        pos.row += 1;
    }
    pos
}

/// Insert the character `ch` at cursor current position.
fn edit_insert(s: &mut State, ch: char) -> Result<()> {
    if let Some(push) = s.line.insert(ch) {
        if push {
            if s.cursor.col + unicode_width::UnicodeWidthChar::width(ch).unwrap_or(0) < s.cols {
                // Avoid a full update of the line in the trivial case.
                let cursor = calculate_position(&s.line[..s.line.pos()], s.prompt_size, s.cols);
                s.cursor = cursor;
                write_and_flush(s.out, ch.to_utf8().as_bytes())
            } else {
                s.refresh_line()
            }
        } else {
            s.refresh_line()
        }
    } else {
        Ok(())
    }
}

// Yank/paste `text` at current position.
fn edit_yank(s: &mut State, text: &str) -> Result<()> {
    if let Some(_) = s.line.yank(text) {
        s.refresh_line()
    } else {
        Ok(())
    }
}

// Delete previously yanked text and yank/paste `text` at current position.
fn edit_yank_pop(s: &mut State, yank_size: usize, text: &str) -> Result<()> {
    s.line.yank_pop(yank_size, text);
    edit_yank(s, text)
}

/// Move cursor on the left.
fn edit_move_left(s: &mut State) -> Result<()> {
    if s.line.move_left() {
        s.refresh_line()
    } else {
        Ok(())
    }
}

/// Move cursor on the right.
fn edit_move_right(s: &mut State) -> Result<()> {
    if s.line.move_right() {
        s.refresh_line()
    } else {
        Ok(())
    }
}

/// Move cursor to the start of the line.
fn edit_move_home(s: &mut State) -> Result<()> {
    if s.line.move_home() {
        s.refresh_line()
    } else {
        Ok(())
    }
}

/// Move cursor to the end of the line.
fn edit_move_end(s: &mut State) -> Result<()> {
    if s.line.move_end() {
        s.refresh_line()
    } else {
        Ok(())
    }
}

/// Delete the character at the right of the cursor without altering the cursor
/// position. Basically this is what happens with the "Delete" keyboard key.
fn edit_delete(s: &mut State) -> Result<()> {
    if s.line.delete() {
        s.refresh_line()
    } else {
        Ok(())
    }
}

/// Backspace implementation.
fn edit_backspace(s: &mut State) -> Result<()> {
    if s.line.backspace() {
        s.refresh_line()
    } else {
        Ok(())
    }
}

/// Kill the text from point to the end of the line.
fn edit_kill_line(s: &mut State) -> Result<Option<String>> {
    if let Some(text) = s.line.kill_line() {
        try!(s.refresh_line());
        Ok(Some(text))
    } else {
        Ok(None)
    }
}

/// Kill backward from point to the beginning of the line.
fn edit_discard_line(s: &mut State) -> Result<Option<String>> {
    if let Some(text) = s.line.discard_line() {
        try!(s.refresh_line());
        Ok(Some(text))
    } else {
        Ok(None)
    }
}

/// Exchange the char before cursor with the character at cursor.
fn edit_transpose_chars(s: &mut State) -> Result<()> {
    if s.line.transpose_chars() {
        s.refresh_line()
    } else {
        Ok(())
    }
}

fn edit_move_to_prev_word(s: &mut State) -> Result<()> {
    if s.line.move_to_prev_word() {
        s.refresh_line()
    } else {
        Ok(())
    }
}

/// Delete the previous word, maintaining the cursor at the start of the
/// current word.
fn edit_delete_prev_word<F>(s: &mut State, test: F) -> Result<Option<String>>
    where F: Fn(char) -> bool
{
    if let Some(text) = s.line.delete_prev_word(test) {
        try!(s.refresh_line());
        Ok(Some(text))
    } else {
        Ok(None)
    }
}

fn edit_move_to_next_word(s: &mut State) -> Result<()> {
    if s.line.move_to_next_word() {
        s.refresh_line()
    } else {
        Ok(())
    }
}

/// Kill from the cursor to the end of the current word, or, if between words, to the end of the next word.
fn edit_delete_word(s: &mut State) -> Result<Option<String>> {
    if let Some(text) = s.line.delete_word() {
        try!(s.refresh_line());
        Ok(Some(text))
    } else {
        Ok(None)
    }
}

fn edit_word(s: &mut State, a: WordAction) -> Result<()> {
    if s.line.edit_word(a) {
        s.refresh_line()
    } else {
        Ok(())
    }
}

fn edit_transpose_words(s: &mut State) -> Result<()> {
    if s.line.transpose_words() {
        s.refresh_line()
    } else {
        Ok(())
    }
}

/// Substitute the currently edited line with the next or previous history
/// entry.
fn edit_history_next(s: &mut State, history: &History, prev: bool) -> Result<()> {
    if history.is_empty() {
        return Ok(());
    }
    if s.history_index == history.len() {
        if prev {
            // Save the current edited line before to overwrite it
            s.snapshot();
        } else {
            return Ok(());
        }
    } else if s.history_index == 0 && prev {
        return Ok(());
    }
    if prev {
        s.history_index -= 1;
    } else {
        s.history_index += 1;
    }
    if s.history_index < history.len() {
        let buf = history.get(s.history_index).unwrap();
        s.line.update(buf, buf.len());
    } else {
        // Restore current edited line
        s.snapshot();
    }
    s.refresh_line()
}

/// Substitute the currently edited line with the first/last history entry.
fn edit_history(s: &mut State, history: &History, first: bool) -> Result<()> {
    if history.is_empty() {
        return Ok(());
    }
    if s.history_index == history.len() {
        if first {
            // Save the current edited line before to overwrite it
            s.snapshot();
        } else {
            return Ok(());
        }
    } else if s.history_index == 0 && first {
        return Ok(());
    }
    if first {
        s.history_index = 0;
        let buf = history.get(s.history_index).unwrap();
        s.line.update(buf, buf.len());
    } else {
        s.history_index = history.len();
        // Restore current edited line
        s.snapshot();
    }
    s.refresh_line()
}

/// Completes the line/word
fn complete_line<R: Read>(rdr: &mut tty::RawReader<R>,
                          s: &mut State,
                          completer: &Completer)
                          -> Result<Option<KeyPress>> {
    let (start, candidates) = try!(completer.complete(&s.line, s.line.pos()));
    if candidates.is_empty() {
        try!(beep());
        Ok(None)
    } else {
        // Save the current edited line before to overwrite it
        s.backup();
        let mut key;
        let mut i = 0;
        loop {
            // Show completion or original buffer
            if i < candidates.len() {
                completer.update(&mut s.line, start, &candidates[i]);
                try!(s.refresh_line());
            } else {
                // Restore current edited line
                s.snapshot();
                try!(s.refresh_line());
                s.snapshot();
            }

            key = try!(rdr.next_key(false));
            match key {
                KeyPress::Tab => {
                    i = (i + 1) % (candidates.len() + 1); // Circular
                    if i == candidates.len() {
                        try!(beep());
                    }
                }
                KeyPress::Esc => {
                    // Re-show original buffer
                    s.snapshot();
                    if i < candidates.len() {
                        try!(s.refresh_line());
                    }
                    return Ok(None);
                }
                _ => {
                    break;
                }
            }
        }
        Ok(Some(key))
    }
}

/// Incremental search
#[cfg_attr(feature="clippy", allow(if_not_else))]
fn reverse_incremental_search<R: Read>(rdr: &mut tty::RawReader<R>,
                                       s: &mut State,
                                       history: &History)
                                       -> Result<Option<KeyPress>> {
    if history.is_empty() {
        return Ok(None);
    }
    // Save the current edited line (and cursor position) before to overwrite it
    s.snapshot();

    let mut search_buf = String::new();
    let mut history_idx = history.len() - 1;
    let mut reverse = true;
    let mut success = true;

    let mut key;
    // Display the reverse-i-search prompt and process chars
    loop {
        let prompt = if success {
            format!("(reverse-i-search)`{}': ", search_buf)
        } else {
            format!("(failed reverse-i-search)`{}': ", search_buf)
        };
        try!(s.refresh_prompt_and_line(&prompt));

        key = try!(rdr.next_key(true));
        if let KeyPress::Char(c) = key {
            search_buf.push(c);
        } else {
            match key {
                KeyPress::Ctrl('H') |
                KeyPress::Backspace => {
                    search_buf.pop();
                    continue;
                }
                KeyPress::Ctrl('R') => {
                    reverse = true;
                    if history_idx > 0 {
                        history_idx -= 1;
                    } else {
                        success = false;
                        continue;
                    }
                }
                KeyPress::Ctrl('S') => {
                    reverse = false;
                    if history_idx < history.len() - 1 {
                        history_idx += 1;
                    } else {
                        success = false;
                        continue;
                    }
                }
                KeyPress::Ctrl('G') => {
                    // Restore current edited line (before search)
                    s.snapshot();
                    try!(s.refresh_line());
                    return Ok(None);
                }
                _ => break,
            }
        }
        success = match history.search(&search_buf, history_idx, reverse) {
            Some(idx) => {
                history_idx = idx;
                let entry = history.get(idx).unwrap();
                let pos = entry.find(&search_buf).unwrap();
                s.line.update(entry, pos);
                true
            }
            _ => false,
        };
    }
    Ok(Some(key))
}

<<<<<<< HEAD
/// Console input reader
#[cfg(unix)]
struct RawReader<R> {
    chars: io::Chars<R>,
}

#[cfg(unix)]
impl<R: Read> RawReader<R> {
    fn new(stdin: R) -> Result<RawReader<R>> {
        Ok(RawReader { chars: stdin.chars() })
    }

    // As there is no read timeout to properly handle single ESC key,
    // we make possible to deactivate escape sequence processing.
    fn next_key(&mut self, esc_seq: bool) -> Result<KeyPress> {
        let c = try!(self.next_char());

        let mut key = consts::char_to_key_press(c);
        if esc_seq && key == KeyPress::Esc {
            // escape sequence
            key = try!(self.escape_sequence());
        }
        Ok(key)
    }

    fn next_char(&mut self) -> Result<char> {
        match self.chars.next() {
            Some(c) => {
                Ok(try!(c)) // TODO SIGWINCH
            }
            None => Err(error::ReadlineError::Eof),
        }
    }

    fn escape_sequence(&mut self) -> Result<KeyPress> {
        // Read the next two bytes representing the escape sequence.
        let seq1 = try!(self.next_char());
        if seq1 == '[' {
            // ESC [ sequences.
            let seq2 = try!(self.next_char());
            if seq2.is_digit(10) {
                // Extended escape, read additional byte.
                let seq3 = try!(self.next_char());
                if seq3 == '~' {
                    match seq2 {
                        '3' => Ok(KeyPress::Delete),
                        // TODO '1' // Home
                        // TODO '4' // End
                        _ => Ok(KeyPress::UNKNOWN_ESC_SEQ),
                    }
                } else {
                    Ok(KeyPress::UNKNOWN_ESC_SEQ)
                }
            } else {
                match seq2 {
                    'A' => Ok(KeyPress::Up),
                    'B' => Ok(KeyPress::Down),
                    'C' => Ok(KeyPress::Right),
                    'D' => Ok(KeyPress::Left),
                    'F' => Ok(KeyPress::End),
                    'H' => Ok(KeyPress::Home),
                    _ => Ok(KeyPress::UNKNOWN_ESC_SEQ),
                }
            }
        } else if seq1 == 'O' {
            // ESC O sequences.
            let seq2 = try!(self.next_char());
            match seq2 {
                'F' => Ok(KeyPress::End),
                'H' => Ok(KeyPress::Home),
                _ => Ok(KeyPress::UNKNOWN_ESC_SEQ),
            }
        } else {
            // TODO ESC-N (n): search history forward not interactively
            // TODO ESC-P (p): search history backward not interactively
            // TODO ESC-R (r): Undo all changes made to this line.
            match seq1 {
                '\x08' => Ok(KeyPress::Meta('\x08')), // Backspace
                '<' => Ok(KeyPress::Meta('<')),
                '>' => Ok(KeyPress::Meta('>')),
                'b' | 'B' => Ok(KeyPress::Meta('B')),
                'c' | 'C' => Ok(KeyPress::Meta('C')),
                'd' | 'D' => Ok(KeyPress::Meta('D')),
                'f' | 'F' => Ok(KeyPress::Meta('F')),
                'l' | 'L' => Ok(KeyPress::Meta('L')),
                't' | 'T' => Ok(KeyPress::Meta('T')),
                'u' | 'U' => Ok(KeyPress::Meta('U')),
                'y' | 'Y' => Ok(KeyPress::Meta('Y')),
                '\x7f' => Ok(KeyPress::Meta('\x7f')), // Delete
                _ => {
                    // writeln!(io::stderr(), "key: {:?}, seq1: {:?}", KeyPress::Esc, seq1).unwrap();
                    Ok(KeyPress::UNKNOWN_ESC_SEQ)
                }
            }
        }
    }
}

#[cfg(windows)]
struct RawReader<R> {
    handle: winapi::HANDLE,
    buf: Option<u16>,
    phantom: PhantomData<R>,
}

#[cfg(windows)]
impl<R: Read> RawReader<R> {
    fn new(_: R) -> Result<RawReader<R>> {
        let handle = try!(get_std_handle(STDIN_FILENO));
        Ok(RawReader {
            handle: handle,
            buf: None,
            phantom: PhantomData,
        })
    }

    fn next_key(&mut self, _: bool) -> Result<KeyPress> {
        use std::char::decode_utf16;
        //use winapi::{LEFT_ALT_PRESSED, LEFT_CTRL_PRESSED, RIGHT_ALT_PRESSED, RIGHT_CTRL_PRESSED};
        use winapi::{LEFT_ALT_PRESSED, RIGHT_ALT_PRESSED};

        let mut rec: winapi::INPUT_RECORD = unsafe { mem::zeroed() };
        let mut count = 0;
        let mut esc_seen = false;
        loop {
            // TODO GetNumberOfConsoleInputEvents
            check!(kernel32::ReadConsoleInputW(self.handle,
                                               &mut rec,
                                               1 as winapi::DWORD,
                                               &mut count));

            // TODO ENABLE_WINDOW_INPUT ???
            if rec.EventType == winapi::WINDOW_BUFFER_SIZE_EVENT {
                SIGWINCH.store(true, atomic::Ordering::SeqCst);
                return Err(error::ReadlineError::WindowResize);
            } else if rec.EventType != winapi::KEY_EVENT {
                continue;
            }
            let key_event = unsafe { rec.KeyEvent() };
            // writeln!(io::stderr(), "key_event: {:?}", key_event).unwrap();
            if key_event.bKeyDown == 0 &&
               key_event.wVirtualKeyCode != winapi::VK_MENU as winapi::WORD {
                continue;
            }

            /*let alt_gr = key_event.dwControlKeyState & (LEFT_CTRL_PRESSED | RIGHT_ALT_PRESSED) ==
                         (LEFT_CTRL_PRESSED | RIGHT_ALT_PRESSED);*/
            let alt = key_event.dwControlKeyState & (LEFT_ALT_PRESSED | RIGHT_ALT_PRESSED) ==
                      (LEFT_ALT_PRESSED | RIGHT_ALT_PRESSED);
            /*let ctrl = key_event.dwControlKeyState & (LEFT_CTRL_PRESSED | RIGHT_CTRL_PRESSED) ==
                       (LEFT_CTRL_PRESSED | RIGHT_CTRL_PRESSED);*/
            let meta = alt || esc_seen;

            let utf16 = key_event.UnicodeChar;
            if utf16 == 0 {
                match key_event.wVirtualKeyCode as i32 {
                    winapi::VK_LEFT => return Ok(KeyPress::Left),
                    winapi::VK_RIGHT => return Ok(KeyPress::Right),
                    winapi::VK_UP => return Ok(KeyPress::Up),
                    winapi::VK_DOWN => return Ok(KeyPress::Down),
                    winapi::VK_DELETE => return Ok(KeyPress::Delete),
                    winapi::VK_HOME => return Ok(KeyPress::Home),
                    winapi::VK_END => return Ok(KeyPress::End),
                    _ => continue,
                };
            } else if utf16 == 27 {
                esc_seen = true;
                continue;
            } else {
                // TODO How to support surrogate pair ?
                self.buf = Some(utf16);
                let orc = decode_utf16(self).next();
                if orc.is_none() {
                    return Err(error::ReadlineError::Eof);
                }
                let c = try!(orc.unwrap());
                if meta {
                    match c {
                        'b' | 'B' => return Ok(KeyPress::Meta('B')),
                        'c' | 'C' => return Ok(KeyPress::Meta('C')),
                        'd' | 'D' => return Ok(KeyPress::Meta('D')),
                        'f' | 'F' => return Ok(KeyPress::Meta('F')),
                        'l' | 'L' => return Ok(KeyPress::Meta('L')),
                        't' | 'T' => return Ok(KeyPress::Meta('T')),
                        'u' | 'U' => return Ok(KeyPress::Meta('U')),
                        'y' | 'Y' => return Ok(KeyPress::Meta('Y')),
                        _ => return Ok(KeyPress::UNKNOWN_ESC_SEQ),
                    }
                } else {
                    return Ok(consts::char_to_key_press(c));
                }
            }
        }
    }
}
#[cfg(windows)]
impl<R: Read> Iterator for RawReader<R> {
    type Item = u16;

    fn next(&mut self) -> Option<u16> {
        let buf = self.buf;
        self.buf = None;
        buf
    }
}

#[cfg(unix)]
fn stdout_handle() -> Result<Handle> {
    Ok(())
}
#[cfg(windows)]
fn stdout_handle() -> Result<Handle> {
    let handle = try!(get_std_handle(STDOUT_FILENO));
    Ok(handle)
}

=======
>>>>>>> ada0330c
/// Handles reading and editting the readline buffer.
/// It will also handle special inputs in an appropriate fashion
/// (e.g., C-c will exit readline)
#[cfg_attr(feature="clippy", allow(cyclomatic_complexity))]
fn readline_edit(prompt: &str,
                 history: &mut History,
                 completer: Option<&Completer>,
                 kill_ring: &mut KillRing,
                 original_mode: tty::Mode)
                 -> Result<String> {
    let mut stdout = io::stdout();
    let stdout_handle = try!(tty::stdout_handle());

    kill_ring.reset();
    let mut s = State::new(&mut stdout, stdout_handle, prompt, history.len());
    try!(s.refresh_line());

    let mut rdr = try!(tty::RawReader::new(io::stdin()));

    loop {
        let rk = rdr.next_key(true);
        if rk.is_err() && tty::SIGWINCH.compare_and_swap(true, false, atomic::Ordering::SeqCst) {
            s.update_columns();
            try!(s.refresh_line());
            continue;
        }
        let mut key = try!(rk);
        if let KeyPress::Char(c) = key {
            kill_ring.reset();
            try!(edit_insert(&mut s, c));
            continue;
        }

        // autocomplete
        if key == KeyPress::Tab && completer.is_some() {
            let next = try!(complete_line(&mut rdr, &mut s, completer.unwrap()));
            if next.is_some() {
                kill_ring.reset();
                key = next.unwrap();
                if let KeyPress::Char(c) = key {
                    try!(edit_insert(&mut s, c));
                    continue;
                }
            } else {
                continue;
            }
        } else if key == KeyPress::Ctrl('R') {
            // Search history backward
            let next = try!(reverse_incremental_search(&mut rdr, &mut s, history));
            if next.is_some() {
                key = next.unwrap();
            } else {
                continue;
            }
        } else if key == KeyPress::UNKNOWN_ESC_SEQ {
            continue;
        }

        match key {
            KeyPress::Ctrl('A') |
            KeyPress::Home => {
                kill_ring.reset();
                // Move to the beginning of line.
                try!(edit_move_home(&mut s))
            }
            KeyPress::Ctrl('B') |
            KeyPress::Left => {
                kill_ring.reset();
                // Move back a character.
                try!(edit_move_left(&mut s))
            }
            KeyPress::Ctrl('C') => {
                kill_ring.reset();
                return Err(error::ReadlineError::Interrupted);
            }
            KeyPress::Ctrl('D') => {
                kill_ring.reset();
                if s.line.is_empty() {
                    return Err(error::ReadlineError::Eof);
                } else {
                    // Delete (forward) one character at point.
                    try!(edit_delete(&mut s))
                }
            }
            KeyPress::Ctrl('E') |
            KeyPress::End => {
                kill_ring.reset();
                // Move to the end of line.
                try!(edit_move_end(&mut s))
            }
            KeyPress::Ctrl('F') |
            KeyPress::Right => {
                kill_ring.reset();
                // Move forward a character.
                try!(edit_move_right(&mut s))
            }
            KeyPress::Ctrl('H') |
            KeyPress::Backspace => {
                kill_ring.reset();
                // Delete one character backward.
                try!(edit_backspace(&mut s))
            }
            KeyPress::Ctrl('K') => {
                // Kill the text from point to the end of the line.
                if let Some(text) = try!(edit_kill_line(&mut s)) {
                    kill_ring.kill(&text, true)
                }
            }
            KeyPress::Ctrl('L') => {
                // Clear the screen leaving the current line at the top of the screen.
                try!(tty::clear_screen(&mut s.out, s.output_handle));
                try!(s.refresh_line())
            }
            KeyPress::Ctrl('N') |
            KeyPress::Down => {
                kill_ring.reset();
                // Fetch the next command from the history list.
                try!(edit_history_next(&mut s, history, false))
            }
            KeyPress::Ctrl('P') |
            KeyPress::Up => {
                kill_ring.reset();
                // Fetch the previous command from the history list.
                try!(edit_history_next(&mut s, history, true))
            }
            KeyPress::Ctrl('T') => {
                kill_ring.reset();
                // Exchange the char before cursor with the character at cursor.
                try!(edit_transpose_chars(&mut s))
            }
            KeyPress::Ctrl('U') => {
                // Kill backward from point to the beginning of the line.
                if let Some(text) = try!(edit_discard_line(&mut s)) {
                    kill_ring.kill(&text, false)
                }
            }
            #[cfg(unix)]
            KeyPress::Ctrl('V') => {
                // Quoted insert
                kill_ring.reset();
                let c = try!(rdr.next_char());
                try!(edit_insert(&mut s, c)) // FIXME
            }
            KeyPress::Ctrl('W') => {
                // Kill the word behind point, using white space as a word boundary
                if let Some(text) = try!(edit_delete_prev_word(&mut s, char::is_whitespace)) {
                    kill_ring.kill(&text, false)
                }
            }
            KeyPress::Ctrl('Y') => {
                // retrieve (yank) last item killed
                if let Some(text) = kill_ring.yank() {
                    try!(edit_yank(&mut s, text))
                }
            }
            #[cfg(unix)]
            KeyPress::Ctrl('Z') => {
                try!(tty::disable_raw_mode(original_mode));
                try!(signal::raise(signal::SIGSTOP));
                try!(tty::enable_raw_mode()); // TODO original_mode may have changed
                try!(s.refresh_line())
            }
            // TODO CTRL-_ // undo
            KeyPress::Enter |
            KeyPress::Ctrl('J') => {
                // Accept the line regardless of where the cursor is.
                kill_ring.reset();
                try!(edit_move_end(&mut s));
                break;
            }
            KeyPress::Meta('\x08') |
            KeyPress::Meta('\x7f') => {
                // kill one word backward
                // Kill from the cursor to the start of the current word, or, if between words, to the start of the previous word.
                if let Some(text) = try!(edit_delete_prev_word(&mut s,
                                                               |ch| !ch.is_alphanumeric())) {
                    kill_ring.kill(&text, false)
                }
            }
            KeyPress::Meta('<') => {
                // move to first entry in history
                kill_ring.reset();
                try!(edit_history(&mut s, history, true))
            }
            KeyPress::Meta('>') => {
                // move to last entry in history
                kill_ring.reset();
                try!(edit_history(&mut s, history, false))
            }
            KeyPress::Meta('B') => {
                // move backwards one word
                kill_ring.reset();
                try!(edit_move_to_prev_word(&mut s))
            }
            KeyPress::Meta('C') => {
                // capitalize word after point
                kill_ring.reset();
                try!(edit_word(&mut s, WordAction::CAPITALIZE))
            }
            KeyPress::Meta('D') => {
                // kill one word forward
                if let Some(text) = try!(edit_delete_word(&mut s)) {
                    kill_ring.kill(&text, true)
                }
            }
            KeyPress::Meta('F') => {
                // move forwards one word
                kill_ring.reset();
                try!(edit_move_to_next_word(&mut s))
            }
            KeyPress::Meta('L') => {
                // lowercase word after point
                kill_ring.reset();
                try!(edit_word(&mut s, WordAction::LOWERCASE))
            }
            KeyPress::Meta('T') => {
                // transpose words
                kill_ring.reset();
                try!(edit_transpose_words(&mut s))
            }
            KeyPress::Meta('U') => {
                // uppercase word after point
                kill_ring.reset();
                try!(edit_word(&mut s, WordAction::UPPERCASE))
            }
            KeyPress::Meta('Y') => {
                // yank-pop
                if let Some((yank_size, text)) = kill_ring.yank_pop() {
                    try!(edit_yank_pop(&mut s, yank_size, text))
                }
            }
            KeyPress::Delete => {
                kill_ring.reset();
                try!(edit_delete(&mut s))
            }
            _ => {
                kill_ring.reset();
                // Ignore the character typed.
            }
        }
    }
    Ok(s.line.into_string())
}

struct Guard(tty::Mode);

#[allow(unused_must_use)]
impl Drop for Guard {
    fn drop(&mut self) {
        let Guard(mode) = *self;
        tty::disable_raw_mode(mode);
    }
}

/// Readline method that will enable RAW mode, call the `readline_edit()`
/// method and disable raw mode
fn readline_raw(prompt: &str,
                history: &mut History,
                completer: Option<&Completer>,
                kill_ring: &mut KillRing)
                -> Result<String> {
    let original_mode = try!(tty::enable_raw_mode());
    let guard = Guard(original_mode);
    let user_input = readline_edit(prompt, history, completer, kill_ring, original_mode);
    drop(guard); // try!(disable_raw_mode(original_mode));
    println!("");
    user_input
}

fn readline_direct() -> Result<String> {
    let mut line = String::new();
    if try!(io::stdin().read_line(&mut line)) > 0 {
        Ok(line)
    } else {
        Err(error::ReadlineError::Eof)
    }
}

/// Line editor
pub struct Editor<C: Completer> {
    unsupported_term: bool,
    stdin_isatty: bool,
    stdout_isatty: bool,
    history: History,
    completer: Option<C>,
    kill_ring: KillRing,
}

impl<C: Completer> Editor<C> {
    pub fn new() -> Editor<C> {
        let editor = Editor {
            unsupported_term: tty::is_unsupported_term(),
            stdin_isatty: tty::is_a_tty(tty::STDIN_FILENO),
            stdout_isatty: tty::is_a_tty(tty::STDOUT_FILENO),
            history: History::new(),
            completer: None,
            kill_ring: KillRing::new(60),
        };
        if !editor.unsupported_term && editor.stdin_isatty && editor.stdout_isatty {
            tty::install_sigwinch_handler();
        }
        editor
    }

    /// This method will read a line from STDIN and will display a `prompt`
    #[cfg_attr(feature="clippy", allow(if_not_else))]
    pub fn readline(&mut self, prompt: &str) -> Result<String> {
        if self.unsupported_term {
            // Write prompt and flush it to stdout
            let mut stdout = io::stdout();
            try!(write_and_flush(&mut stdout, prompt.as_bytes()));

            readline_direct()
        } else if !self.stdin_isatty {
            // Not a tty: read from file / pipe.
            readline_direct()
        } else {
            readline_raw(prompt,
                         &mut self.history,
                         self.completer.as_ref().map(|c| c as &Completer),
                         &mut self.kill_ring)
        }
    }

    /// Tell if lines which match the previous history entry are saved or not in the history list.
    /// By default, they are ignored.
    pub fn history_ignore_dups(mut self, yes: bool) -> Editor<C> {
        self.history.ignore_dups(yes);
        self
    }

    /// Tell if lines which begin with a space character are saved or not in the history list.
    /// By default, they are saved.
    pub fn history_ignore_space(mut self, yes: bool) -> Editor<C> {
        self.history.ignore_space(yes);
        self
    }

    /// Load the history from the specified file.
    pub fn load_history<P: AsRef<Path> + ?Sized>(&mut self, path: &P) -> Result<()> {
        self.history.load(path)
    }
    /// Save the history in the specified file.
    pub fn save_history<P: AsRef<Path> + ?Sized>(&self, path: &P) -> Result<()> {
        self.history.save(path)
    }
    /// Add a new entry in the history.
    pub fn add_history_entry(&mut self, line: &str) -> bool {
        self.history.add(line)
    }
    /// Set the maximum length for the history.
    pub fn set_history_max_len(&mut self, max_len: usize) {
        self.history.set_max_len(max_len)
    }
    /// Clear history.
    pub fn clear_history(&mut self) {
        self.history.clear()
    }
    /// Return a reference to the history object.
    pub fn get_history(&mut self) -> &mut History {
        &mut self.history
    }

    /// Register a callback function to be called for tab-completion.
    pub fn set_completer(&mut self, completer: Option<C>) {
        self.completer = completer;
    }
}

impl<C: Completer> Default for Editor<C> {
    fn default() -> Editor<C> {
        Editor::new()
    }
}

impl<C: Completer> fmt::Debug for Editor<C> {
    fn fmt(&self, f: &mut fmt::Formatter) -> fmt::Result {
        f.debug_struct("State")
            .field("unsupported_term", &self.unsupported_term)
            .field("stdin_isatty", &self.stdin_isatty)
            .finish()
    }
}

<<<<<<< HEAD
#[cfg(unix)]
static SIGWINCH_ONCE: sync::Once = sync::ONCE_INIT;
static SIGWINCH: atomic::AtomicBool = atomic::ATOMIC_BOOL_INIT;
#[cfg(unix)]
fn install_sigwinch_handler() {
    SIGWINCH_ONCE.call_once(|| unsafe {
        let sigwinch = signal::SigAction::new(signal::SigHandler::Handler(sigwinch_handler),
                                              signal::SaFlag::empty(),
                                              signal::SigSet::empty());
        let _ = signal::sigaction(signal::SIGWINCH, &sigwinch);
    });
}
#[cfg(unix)]
extern "C" fn sigwinch_handler(_: signal::SigNum) {
    SIGWINCH.store(true, atomic::Ordering::SeqCst);
}
#[cfg(windows)]
fn install_sigwinch_handler() {
    // See ReadConsoleInputW && WINDOW_BUFFER_SIZE_EVENT
}

=======
>>>>>>> ada0330c
#[cfg(all(unix,test))]
mod test {
    use std::io::Write;
    use line_buffer::LineBuffer;
    use history::History;
    use completion::Completer;
    use State;
<<<<<<< HEAD
    use super::{Handle, Result};
=======
    use super::Result;
    use tty::Handle;
>>>>>>> ada0330c

    fn default_handle() -> Handle {
        ()
    }

    fn init_state<'out>(out: &'out mut Write,
                        line: &str,
                        pos: usize,
                        cols: usize)
                        -> State<'out, 'static> {
        State {
            out: out,
            prompt: "",
            prompt_size: Default::default(),
            line: LineBuffer::init(line, pos),
            cursor: Default::default(),
            cols: cols,
            old_rows: 0,
            history_index: 0,
            snapshot: LineBuffer::with_capacity(100),
            output_handle: default_handle(),
        }
    }

    #[test]
    fn edit_history_next() {
        let mut out = ::std::io::sink();
        let line = "current edited line";
        let mut s = init_state(&mut out, line, 6, 80);
        let mut history = History::new();
        history.add("line0");
        history.add("line1");
        s.history_index = history.len();

        for _ in 0..2 {
            super::edit_history_next(&mut s, &history, false).unwrap();
            assert_eq!(line, s.line.as_str());
        }

        super::edit_history_next(&mut s, &history, true).unwrap();
        assert_eq!(line, s.snapshot.as_str());
        assert_eq!(1, s.history_index);
        assert_eq!("line1", s.line.as_str());

        for _ in 0..2 {
            super::edit_history_next(&mut s, &history, true).unwrap();
            assert_eq!(line, s.snapshot.as_str());
            assert_eq!(0, s.history_index);
            assert_eq!("line0", s.line.as_str());
        }

        super::edit_history_next(&mut s, &history, false).unwrap();
        assert_eq!(line, s.snapshot.as_str());
        assert_eq!(1, s.history_index);
        assert_eq!("line1", s.line.as_str());

        super::edit_history_next(&mut s, &history, false).unwrap();
        // assert_eq!(line, s.snapshot);
        assert_eq!(2, s.history_index);
        assert_eq!(line, s.line.as_str());
    }

    struct SimpleCompleter;
    impl Completer for SimpleCompleter {
        fn complete(&self, line: &str, _pos: usize) -> Result<(usize, Vec<String>)> {
            Ok((0, vec![line.to_string() + "t"]))
        }
    }

    #[test]
    fn complete_line() {
        use consts::KeyPress;
<<<<<<< HEAD
        use super::RawReader;
=======
        use tty::RawReader;
>>>>>>> ada0330c

        let mut out = ::std::io::sink();
        let mut s = init_state(&mut out, "rus", 3, 80);
        let input = b"\n";
        let mut rdr = RawReader::new(&input[..]).unwrap();
        let completer = SimpleCompleter;
        let key = super::complete_line(&mut rdr, &mut s, &completer).unwrap();
        assert_eq!(Some(KeyPress::Ctrl('J')), key);
        assert_eq!("rust", s.line.as_str());
        assert_eq!(4, s.line.pos());
    }

    #[test]
    fn prompt_with_ansi_escape_codes() {
        let pos = super::calculate_position("\x1b[1;32m>>\x1b[0m ", Default::default(), 80);
        assert_eq!(3, pos.col);
        assert_eq!(0, pos.row);
    }
}<|MERGE_RESOLUTION|>--- conflicted
+++ resolved
@@ -14,12 +14,13 @@
 //!     Err(_)   => println!("No input"),
 //! }
 //! ```
+#![feature(io)]
+#![feature(unicode)]
 
 extern crate libc;
 #[cfg(unix)]
 extern crate nix;
 extern crate unicode_width;
-extern crate encode_unicode;
 #[cfg(windows)]
 extern crate winapi;
 #[cfg(windows)]
@@ -32,8 +33,6 @@
 pub mod history;
 mod kill_ring;
 pub mod line_buffer;
-#[cfg(unix)]
-mod char_iter;
 
 #[macro_use]
 mod tty;
@@ -47,7 +46,6 @@
 #[cfg(unix)]
 use nix::sys::signal;
 
-use encode_unicode::CharExt;
 use completion::Completer;
 use consts::KeyPress;
 use history::History;
@@ -229,197 +227,12 @@
     }
 }
 
-<<<<<<< HEAD
-/// Unsupported Terminals that don't support RAW mode
-static UNSUPPORTED_TERM: [&'static str; 3] = ["dumb", "cons25", "emacs"];
-
-/// Check to see if `fd` is a TTY
-#[cfg(unix)]
-fn is_a_tty(fd: libc::c_int) -> bool {
-    unsafe { libc::isatty(fd) != 0 }
-}
-#[cfg(windows)]
-fn is_a_tty(fd: winapi::DWORD) -> bool {
-    let handle = get_std_handle(fd);
-    match handle {
-        Ok(handle) => {
-            // If this function doesn't fail then fd is a TTY
-            get_console_mode(handle).is_ok()
-        }
-        Err(_) => false,
-    }
-}
-
-/// Check to see if the current `TERM` is unsupported
-fn is_unsupported_term() -> bool {
-    use std::ascii::AsciiExt;
-    match std::env::var("TERM") {
-        Ok(term) => {
-            let mut unsupported = false;
-            for iter in &UNSUPPORTED_TERM {
-                unsupported = (*iter).eq_ignore_ascii_case(&term)
-            }
-            unsupported
-        }
-        Err(_) => false,
-    }
-}
-
-#[cfg(unix)]
-type Mode = termios::Termios;
-#[cfg(unix)]
-const STDIN_FILENO: libc::c_int = libc::STDIN_FILENO;
-#[cfg(unix)]
-const STDOUT_FILENO: libc::c_int = libc::STDOUT_FILENO;
-#[cfg(windows)]
-type Mode = winapi::DWORD;
-#[cfg(windows)]
-const STDIN_FILENO: winapi::DWORD = winapi::STD_INPUT_HANDLE;
-#[cfg(windows)]
-const STDOUT_FILENO: winapi::DWORD = winapi::STD_OUTPUT_HANDLE;
-#[cfg(windows)]
-fn get_std_handle(fd: winapi::DWORD) -> Result<winapi::HANDLE> {
-    let handle = unsafe { kernel32::GetStdHandle(fd) };
-    if handle == winapi::INVALID_HANDLE_VALUE {
-        try!(Err(io::Error::last_os_error()));
-    } else if handle.is_null() {
-        try!(Err(io::Error::new(io::ErrorKind::Other,
-                                "no stdio handle available for this process")));
-    }
-    Ok(handle)
-}
-
-/// Enable raw mode for the TERM
-#[cfg(unix)]
-fn enable_raw_mode() -> Result<Mode> {
-    use nix::errno::Errno::ENOTTY;
-    use nix::sys::termios::{BRKINT, CS8, ECHO, ICANON, ICRNL, IEXTEN, INPCK, ISIG, ISTRIP, IXON,
-                            /* OPOST, */ VMIN, VTIME};
-    if !is_a_tty(STDIN_FILENO) {
-        try!(Err(nix::Error::from_errno(ENOTTY)));
-    }
-    let original_term = try!(termios::tcgetattr(STDIN_FILENO));
-    let mut raw = original_term;
-    raw.c_iflag = raw.c_iflag & !(BRKINT | ICRNL | INPCK | ISTRIP | IXON); // disable BREAK interrupt, CR to NL conversion on input, input parity check, strip high bit (bit 8), output flow control
-    // we don't want raw output, it turns newlines into straight linefeeds
-    //raw.c_oflag = raw.c_oflag & !(OPOST); // disable all output processing
-    raw.c_cflag = raw.c_cflag | (CS8); // character-size mark (8 bits)
-    raw.c_lflag = raw.c_lflag & !(ECHO | ICANON | IEXTEN | ISIG); // disable echoing, canonical mode, extended input processing and signals
-    raw.c_cc[VMIN] = 1; // One character-at-a-time input
-    raw.c_cc[VTIME] = 0; // with blocking read
-    try!(termios::tcsetattr(STDIN_FILENO, termios::TCSAFLUSH, &raw));
-    Ok(original_term)
-}
-#[cfg(windows)]
-fn enable_raw_mode() -> Result<Mode> {
-    let handle = try!(get_std_handle(STDIN_FILENO));
-    let original_mode = try!(get_console_mode(handle));
-    // Disable these modes
-    let raw = original_mode &
-              !(winapi::wincon::ENABLE_LINE_INPUT | winapi::wincon::ENABLE_ECHO_INPUT |
-                winapi::wincon::ENABLE_PROCESSED_INPUT);
-    // Enable these modes
-    let raw = raw | winapi::wincon::ENABLE_EXTENDED_FLAGS;
-    let raw = raw | winapi::wincon::ENABLE_INSERT_MODE;
-    let raw = raw | winapi::wincon::ENABLE_QUICK_EDIT_MODE;
-    let raw = raw | winapi::wincon::ENABLE_WINDOW_INPUT;
-    check!(kernel32::SetConsoleMode(handle, raw));
-    Ok(original_mode)
-}
-#[cfg(windows)]
-fn get_console_mode(handle: winapi::HANDLE) -> Result<Mode> {
-    let mut original_mode = 0;
-    check!(kernel32::GetConsoleMode(handle, &mut original_mode));
-    Ok(original_mode)
-}
-
-/// Disable Raw mode for the term
-#[cfg(unix)]
-fn disable_raw_mode(original_mode: Mode) -> Result<()> {
-    try!(termios::tcsetattr(STDIN_FILENO, termios::TCSAFLUSH, &original_mode));
-    Ok(())
-}
-#[cfg(windows)]
-fn disable_raw_mode(original_mode: Mode) -> Result<()> {
-    let handle = try!(get_std_handle(STDIN_FILENO));
-    check!(kernel32::SetConsoleMode(handle, original_mode));
-    Ok(())
-}
-
-#[cfg(any(target_os = "macos", target_os = "freebsd"))]
-const TIOCGWINSZ: libc::c_ulong = 0x40087468;
-
-#[cfg(any(target_os = "linux", target_os = "android"))]
-const TIOCGWINSZ: libc::c_ulong = 0x5413;
-
-/// Try to get the number of columns in the current terminal,
-/// or assume 80 if it fails.
-#[cfg(any(target_os = "linux",
-          target_os = "android",
-          target_os = "macos",
-          target_os = "freebsd"))]
-fn get_columns(_: Handle) -> usize {
-    use libc::c_ushort;
-    use libc;
-
-    unsafe {
-        #[repr(C)]
-        struct winsize {
-            ws_row: c_ushort,
-            ws_col: c_ushort,
-            ws_xpixel: c_ushort,
-            ws_ypixel: c_ushort,
-        }
-
-        let mut size: winsize = mem::zeroed();
-        match libc::ioctl(STDOUT_FILENO, TIOCGWINSZ, &mut size) {
-            0 => size.ws_col as usize, // TODO getCursorPosition
-            _ => 80,
-        }
-    }
-}
-#[cfg(windows)]
-fn get_columns(handle: Handle) -> usize {
-    let mut info = unsafe { mem::zeroed() };
-    match unsafe { kernel32::GetConsoleScreenBufferInfo(handle, &mut info) } {
-        0 => 80,
-        _ => info.dwSize.X as usize,
-    }
-}
-
-=======
->>>>>>> ada0330c
 fn write_and_flush(w: &mut Write, buf: &[u8]) -> Result<()> {
     try!(w.write_all(buf));
     try!(w.flush());
     Ok(())
 }
 
-<<<<<<< HEAD
-/// Clear the screen. Used to handle ctrl+l
-#[cfg(unix)]
-fn clear_screen(s: &mut State) -> Result<()> {
-    write_and_flush(s.out, b"\x1b[H\x1b[2J")
-}
-#[cfg(windows)]
-fn clear_screen(s: &mut State) -> Result<()> {
-    let handle = s.output_handle;
-    let mut info = unsafe { mem::zeroed() };
-    check!(kernel32::GetConsoleScreenBufferInfo(handle, &mut info));
-    let coord = winapi::COORD { X: 0, Y: 0 };
-    check!(kernel32::SetConsoleCursorPosition(handle, coord));
-    let mut _count = 0;
-    let n = info.dwSize.X as winapi::DWORD * info.dwSize.Y as winapi::DWORD;
-    check!(kernel32::FillConsoleOutputCharacterA(handle,
-                                                 ' ' as winapi::CHAR,
-                                                 n,
-                                                 coord,
-                                                 &mut _count));
-    Ok(())
-}
-
-=======
->>>>>>> ada0330c
 /// Beep, used for completion when there is nothing to complete or when all
 /// the choices were already shown.
 fn beep() -> Result<()> {
@@ -487,7 +300,9 @@
                 // Avoid a full update of the line in the trivial case.
                 let cursor = calculate_position(&s.line[..s.line.pos()], s.prompt_size, s.cols);
                 s.cursor = cursor;
-                write_and_flush(s.out, ch.to_utf8().as_bytes())
+                let bits = ch.encode_utf8();
+                let bits = bits.as_slice();
+                write_and_flush(s.out, bits)
             } else {
                 s.refresh_line()
             }
@@ -840,225 +655,6 @@
     Ok(Some(key))
 }
 
-<<<<<<< HEAD
-/// Console input reader
-#[cfg(unix)]
-struct RawReader<R> {
-    chars: io::Chars<R>,
-}
-
-#[cfg(unix)]
-impl<R: Read> RawReader<R> {
-    fn new(stdin: R) -> Result<RawReader<R>> {
-        Ok(RawReader { chars: stdin.chars() })
-    }
-
-    // As there is no read timeout to properly handle single ESC key,
-    // we make possible to deactivate escape sequence processing.
-    fn next_key(&mut self, esc_seq: bool) -> Result<KeyPress> {
-        let c = try!(self.next_char());
-
-        let mut key = consts::char_to_key_press(c);
-        if esc_seq && key == KeyPress::Esc {
-            // escape sequence
-            key = try!(self.escape_sequence());
-        }
-        Ok(key)
-    }
-
-    fn next_char(&mut self) -> Result<char> {
-        match self.chars.next() {
-            Some(c) => {
-                Ok(try!(c)) // TODO SIGWINCH
-            }
-            None => Err(error::ReadlineError::Eof),
-        }
-    }
-
-    fn escape_sequence(&mut self) -> Result<KeyPress> {
-        // Read the next two bytes representing the escape sequence.
-        let seq1 = try!(self.next_char());
-        if seq1 == '[' {
-            // ESC [ sequences.
-            let seq2 = try!(self.next_char());
-            if seq2.is_digit(10) {
-                // Extended escape, read additional byte.
-                let seq3 = try!(self.next_char());
-                if seq3 == '~' {
-                    match seq2 {
-                        '3' => Ok(KeyPress::Delete),
-                        // TODO '1' // Home
-                        // TODO '4' // End
-                        _ => Ok(KeyPress::UNKNOWN_ESC_SEQ),
-                    }
-                } else {
-                    Ok(KeyPress::UNKNOWN_ESC_SEQ)
-                }
-            } else {
-                match seq2 {
-                    'A' => Ok(KeyPress::Up),
-                    'B' => Ok(KeyPress::Down),
-                    'C' => Ok(KeyPress::Right),
-                    'D' => Ok(KeyPress::Left),
-                    'F' => Ok(KeyPress::End),
-                    'H' => Ok(KeyPress::Home),
-                    _ => Ok(KeyPress::UNKNOWN_ESC_SEQ),
-                }
-            }
-        } else if seq1 == 'O' {
-            // ESC O sequences.
-            let seq2 = try!(self.next_char());
-            match seq2 {
-                'F' => Ok(KeyPress::End),
-                'H' => Ok(KeyPress::Home),
-                _ => Ok(KeyPress::UNKNOWN_ESC_SEQ),
-            }
-        } else {
-            // TODO ESC-N (n): search history forward not interactively
-            // TODO ESC-P (p): search history backward not interactively
-            // TODO ESC-R (r): Undo all changes made to this line.
-            match seq1 {
-                '\x08' => Ok(KeyPress::Meta('\x08')), // Backspace
-                '<' => Ok(KeyPress::Meta('<')),
-                '>' => Ok(KeyPress::Meta('>')),
-                'b' | 'B' => Ok(KeyPress::Meta('B')),
-                'c' | 'C' => Ok(KeyPress::Meta('C')),
-                'd' | 'D' => Ok(KeyPress::Meta('D')),
-                'f' | 'F' => Ok(KeyPress::Meta('F')),
-                'l' | 'L' => Ok(KeyPress::Meta('L')),
-                't' | 'T' => Ok(KeyPress::Meta('T')),
-                'u' | 'U' => Ok(KeyPress::Meta('U')),
-                'y' | 'Y' => Ok(KeyPress::Meta('Y')),
-                '\x7f' => Ok(KeyPress::Meta('\x7f')), // Delete
-                _ => {
-                    // writeln!(io::stderr(), "key: {:?}, seq1: {:?}", KeyPress::Esc, seq1).unwrap();
-                    Ok(KeyPress::UNKNOWN_ESC_SEQ)
-                }
-            }
-        }
-    }
-}
-
-#[cfg(windows)]
-struct RawReader<R> {
-    handle: winapi::HANDLE,
-    buf: Option<u16>,
-    phantom: PhantomData<R>,
-}
-
-#[cfg(windows)]
-impl<R: Read> RawReader<R> {
-    fn new(_: R) -> Result<RawReader<R>> {
-        let handle = try!(get_std_handle(STDIN_FILENO));
-        Ok(RawReader {
-            handle: handle,
-            buf: None,
-            phantom: PhantomData,
-        })
-    }
-
-    fn next_key(&mut self, _: bool) -> Result<KeyPress> {
-        use std::char::decode_utf16;
-        //use winapi::{LEFT_ALT_PRESSED, LEFT_CTRL_PRESSED, RIGHT_ALT_PRESSED, RIGHT_CTRL_PRESSED};
-        use winapi::{LEFT_ALT_PRESSED, RIGHT_ALT_PRESSED};
-
-        let mut rec: winapi::INPUT_RECORD = unsafe { mem::zeroed() };
-        let mut count = 0;
-        let mut esc_seen = false;
-        loop {
-            // TODO GetNumberOfConsoleInputEvents
-            check!(kernel32::ReadConsoleInputW(self.handle,
-                                               &mut rec,
-                                               1 as winapi::DWORD,
-                                               &mut count));
-
-            // TODO ENABLE_WINDOW_INPUT ???
-            if rec.EventType == winapi::WINDOW_BUFFER_SIZE_EVENT {
-                SIGWINCH.store(true, atomic::Ordering::SeqCst);
-                return Err(error::ReadlineError::WindowResize);
-            } else if rec.EventType != winapi::KEY_EVENT {
-                continue;
-            }
-            let key_event = unsafe { rec.KeyEvent() };
-            // writeln!(io::stderr(), "key_event: {:?}", key_event).unwrap();
-            if key_event.bKeyDown == 0 &&
-               key_event.wVirtualKeyCode != winapi::VK_MENU as winapi::WORD {
-                continue;
-            }
-
-            /*let alt_gr = key_event.dwControlKeyState & (LEFT_CTRL_PRESSED | RIGHT_ALT_PRESSED) ==
-                         (LEFT_CTRL_PRESSED | RIGHT_ALT_PRESSED);*/
-            let alt = key_event.dwControlKeyState & (LEFT_ALT_PRESSED | RIGHT_ALT_PRESSED) ==
-                      (LEFT_ALT_PRESSED | RIGHT_ALT_PRESSED);
-            /*let ctrl = key_event.dwControlKeyState & (LEFT_CTRL_PRESSED | RIGHT_CTRL_PRESSED) ==
-                       (LEFT_CTRL_PRESSED | RIGHT_CTRL_PRESSED);*/
-            let meta = alt || esc_seen;
-
-            let utf16 = key_event.UnicodeChar;
-            if utf16 == 0 {
-                match key_event.wVirtualKeyCode as i32 {
-                    winapi::VK_LEFT => return Ok(KeyPress::Left),
-                    winapi::VK_RIGHT => return Ok(KeyPress::Right),
-                    winapi::VK_UP => return Ok(KeyPress::Up),
-                    winapi::VK_DOWN => return Ok(KeyPress::Down),
-                    winapi::VK_DELETE => return Ok(KeyPress::Delete),
-                    winapi::VK_HOME => return Ok(KeyPress::Home),
-                    winapi::VK_END => return Ok(KeyPress::End),
-                    _ => continue,
-                };
-            } else if utf16 == 27 {
-                esc_seen = true;
-                continue;
-            } else {
-                // TODO How to support surrogate pair ?
-                self.buf = Some(utf16);
-                let orc = decode_utf16(self).next();
-                if orc.is_none() {
-                    return Err(error::ReadlineError::Eof);
-                }
-                let c = try!(orc.unwrap());
-                if meta {
-                    match c {
-                        'b' | 'B' => return Ok(KeyPress::Meta('B')),
-                        'c' | 'C' => return Ok(KeyPress::Meta('C')),
-                        'd' | 'D' => return Ok(KeyPress::Meta('D')),
-                        'f' | 'F' => return Ok(KeyPress::Meta('F')),
-                        'l' | 'L' => return Ok(KeyPress::Meta('L')),
-                        't' | 'T' => return Ok(KeyPress::Meta('T')),
-                        'u' | 'U' => return Ok(KeyPress::Meta('U')),
-                        'y' | 'Y' => return Ok(KeyPress::Meta('Y')),
-                        _ => return Ok(KeyPress::UNKNOWN_ESC_SEQ),
-                    }
-                } else {
-                    return Ok(consts::char_to_key_press(c));
-                }
-            }
-        }
-    }
-}
-#[cfg(windows)]
-impl<R: Read> Iterator for RawReader<R> {
-    type Item = u16;
-
-    fn next(&mut self) -> Option<u16> {
-        let buf = self.buf;
-        self.buf = None;
-        buf
-    }
-}
-
-#[cfg(unix)]
-fn stdout_handle() -> Result<Handle> {
-    Ok(())
-}
-#[cfg(windows)]
-fn stdout_handle() -> Result<Handle> {
-    let handle = try!(get_std_handle(STDOUT_FILENO));
-    Ok(handle)
-}
-
-=======
->>>>>>> ada0330c
 /// Handles reading and editting the readline buffer.
 /// It will also handle special inputs in an appropriate fashion
 /// (e.g., C-c will exit readline)
@@ -1443,30 +1039,6 @@
     }
 }
 
-<<<<<<< HEAD
-#[cfg(unix)]
-static SIGWINCH_ONCE: sync::Once = sync::ONCE_INIT;
-static SIGWINCH: atomic::AtomicBool = atomic::ATOMIC_BOOL_INIT;
-#[cfg(unix)]
-fn install_sigwinch_handler() {
-    SIGWINCH_ONCE.call_once(|| unsafe {
-        let sigwinch = signal::SigAction::new(signal::SigHandler::Handler(sigwinch_handler),
-                                              signal::SaFlag::empty(),
-                                              signal::SigSet::empty());
-        let _ = signal::sigaction(signal::SIGWINCH, &sigwinch);
-    });
-}
-#[cfg(unix)]
-extern "C" fn sigwinch_handler(_: signal::SigNum) {
-    SIGWINCH.store(true, atomic::Ordering::SeqCst);
-}
-#[cfg(windows)]
-fn install_sigwinch_handler() {
-    // See ReadConsoleInputW && WINDOW_BUFFER_SIZE_EVENT
-}
-
-=======
->>>>>>> ada0330c
 #[cfg(all(unix,test))]
 mod test {
     use std::io::Write;
@@ -1474,12 +1046,8 @@
     use history::History;
     use completion::Completer;
     use State;
-<<<<<<< HEAD
-    use super::{Handle, Result};
-=======
     use super::Result;
     use tty::Handle;
->>>>>>> ada0330c
 
     fn default_handle() -> Handle {
         ()
@@ -1552,11 +1120,7 @@
     #[test]
     fn complete_line() {
         use consts::KeyPress;
-<<<<<<< HEAD
-        use super::RawReader;
-=======
         use tty::RawReader;
->>>>>>> ada0330c
 
         let mut out = ::std::io::sink();
         let mut s = init_state(&mut out, "rus", 3, 80);
