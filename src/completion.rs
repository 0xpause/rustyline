//! Completion API
use std::borrow::Cow::{self, Borrowed, Owned};
use std::collections::BTreeSet;
use std::fs;
use std::path::{self, Path};

use super::Result;
use line_buffer::LineBuffer;

// TODO: let the implementers choose/find word boudaries ???
// (line, pos) is like (rl_line_buffer, rl_point) to make contextual completion
// ("select t.na| from tbl as t")
// TOOD: make &self &mut self ???

/// To be called for tab-completion.
pub trait Completer {
    /// Takes the currently edited `line` with the cursor `pos`ition and
    /// returns the start position and the completion candidates for the
    /// partial word to be completed.
    /// "ls /usr/loc" => Ok((3, vec!["/usr/local/"]))
    fn complete(&self, line: &str, pos: usize) -> Result<(usize, Vec<String>)>;
    /// Updates the edited `line` with the `elected` candidate.
    fn update(&self, line: &mut LineBuffer, start: usize, elected: &str) {
        let end = line.pos();
        line.replace(start..end, elected)
    }
}

impl Completer for () {
    fn complete(&self, _line: &str, _pos: usize) -> Result<(usize, Vec<String>)> {
        Ok((0, Vec::new()))
    }
    fn update(&self, _line: &mut LineBuffer, _start: usize, _elected: &str) {
        unreachable!()
    }
}

impl<'c, C: ?Sized + Completer> Completer for &'c C {
    fn complete(&self, line: &str, pos: usize) -> Result<(usize, Vec<String>)> {
        (**self).complete(line, pos)
    }
    fn update(&self, line: &mut LineBuffer, start: usize, elected: &str) {
        (**self).update(line, start, elected)
    }
}
macro_rules! box_completer {
    ($($id: ident)*) => {
        $(
            impl<C: ?Sized + Completer> Completer for $id<C> {
                fn complete(&self, line: &str, pos: usize) -> Result<(usize, Vec<String>)> {
                    (**self).complete(line, pos)
                }
                fn update(&self, line: &mut LineBuffer, start: usize, elected: &str) {
                    (**self).update(line, start, elected)
                }
            }
        )*
    }
}

use std::rc::Rc;
use std::sync::Arc;
box_completer! { Box Rc Arc }

/// A `Completer` for file and folder names.
pub struct FilenameCompleter {
    break_chars: BTreeSet<char>,
}

#[cfg(unix)]
static DEFAULT_BREAK_CHARS: [char; 18] = [
    ' ',
    '\t',
    '\n',
    '"',
    '\\',
    '\'',
    '`',
    '@',
    '$',
    '>',
    '<',
    '=',
    ';',
    '|',
    '&',
    '{',
    '(',
    '\0',
];
#[cfg(unix)]
static ESCAPE_CHAR: Option<char> = Some('\\');
// Remove \ to make file completion works on windows
#[cfg(windows)]
static DEFAULT_BREAK_CHARS: [char; 17] = [
    ' ',
    '\t',
    '\n',
    '"',
    '\'',
    '`',
    '@',
    '$',
    '>',
    '<',
    '=',
    ';',
    '|',
    '&',
    '{',
    '(',
    '\0',
];
#[cfg(windows)]
static ESCAPE_CHAR: Option<char> = None;

impl FilenameCompleter {
    pub fn new() -> FilenameCompleter {
        FilenameCompleter { break_chars: DEFAULT_BREAK_CHARS.iter().cloned().collect() }
    }
}

impl Default for FilenameCompleter {
    fn default() -> FilenameCompleter {
        FilenameCompleter::new()
    }
}

impl Completer for FilenameCompleter {
    fn complete(&self, line: &str, pos: usize) -> Result<(usize, Vec<String>)> {
        let (start, path) = extract_word(line, pos, ESCAPE_CHAR, &self.break_chars);
        let path = unescape(path, ESCAPE_CHAR);
        let matches = try!(filename_complete(&path, ESCAPE_CHAR, &self.break_chars));
        Ok((start, matches))
    }
}

/// Remove escape char
pub fn unescape(input: &str, esc_char: Option<char>) -> Cow<str> {
    if esc_char.is_none() {
        return Borrowed(input);
    }
    let esc_char = esc_char.unwrap();
    let n = input.chars().filter(|&c| c == esc_char).count();
    if n == 0 {
        return Borrowed(input);
    }
    let mut result = String::with_capacity(input.len() - n);
    let mut chars = input.chars();
    while let Some(ch) = chars.next() {
        if ch == esc_char {
            if let Some(ch) = chars.next() {
                result.push(ch);
            }
        } else {
            result.push(ch);
        }
    }
    Owned(result)
}

/// Escape any `break_chars` in `input` string with `esc_char`.
/// For example, '/User Information' becomes '/User\ Information'
<<<<<<< HEAD
/// when space is a breaking char and '\\' the escape char.
=======
/// when space is a breaking char and '\' the escape char.
>>>>>>> 15de3486
pub fn escape(input: String, esc_char: Option<char>, break_chars: &BTreeSet<char>) -> String {
    if esc_char.is_none() {
        return input;
    }
    let esc_char = esc_char.unwrap();
    let n = input
        .chars()
        .filter(|c| break_chars.contains(c))
        .count();
    if n == 0 {
        return input;
    }
    let mut result = String::with_capacity(input.len() + n);

    for c in input.chars() {
        if break_chars.contains(&c) {
            result.push(esc_char);
        }
        result.push(c);
    }
    result
}

fn filename_complete(
    path: &str,
    esc_char: Option<char>,
    break_chars: &BTreeSet<char>,
) -> Result<Vec<String>> {
    use std::env::{current_dir, home_dir};

    let sep = path::MAIN_SEPARATOR;
    let (dir_name, file_name) = match path.rfind(sep) {
        Some(idx) => path.split_at(idx + sep.len_utf8()),
        None => ("", path),
    };

    let dir_path = Path::new(dir_name);
    let dir = if dir_path.starts_with("~") {
        // ~[/...]
        if let Some(home) = home_dir() {
            match dir_path.strip_prefix("~") {
                Ok(rel_path) => home.join(rel_path),
                _ => home,
            }
        } else {
            dir_path.to_path_buf()
        }
    } else if dir_path.is_relative() {
        // TODO ~user[/...] (https://crates.io/crates/users)
        if let Ok(cwd) = current_dir() {
            cwd.join(dir_path)
        } else {
            dir_path.to_path_buf()
        }
    } else {
        dir_path.to_path_buf()
    };

    let mut entries: Vec<String> = Vec::new();
    for entry in try!(dir.read_dir()) {
        let entry = try!(entry);
        if let Some(s) = entry.file_name().to_str() {
            if s.starts_with(file_name) {
                let mut path = String::from(dir_name) + s;
                if try!(fs::metadata(entry.path())).is_dir() {
                    path.push(sep);
                }
                entries.push(escape(path, esc_char, break_chars));
            }
        }
    }
    Ok(entries)
}

/// Given a `line` and a cursor `pos`ition,
/// try to find backward the start of a word.
/// Return (0, `line[..pos]`) if no break char has been found.
/// Return the word and its start position (idx, `line[idx..pos]`) otherwise.
pub fn extract_word<'l>(
    line: &'l str,
    pos: usize,
    esc_char: Option<char>,
    break_chars: &BTreeSet<char>,
) -> (usize, &'l str) {
    let line = &line[..pos];
    if line.is_empty() {
        return (0, line);
    }
    let mut start = None;
    for (i, c) in line.char_indices().rev() {
        if esc_char.is_some() && start.is_some() {
            if esc_char.unwrap() == c {
                // escaped break char
                start = None;
                continue;
            } else {
                break;
            }
        }
        if break_chars.contains(&c) {
            start = Some(i + c.len_utf8());
            if esc_char.is_none() {
                break;
            } // else maybe escaped...
        }
    }

    match start {
        Some(start) => (start, &line[start..]),
        None => (0, line),
    }
}

pub fn longest_common_prefix(candidates: &[String]) -> Option<&str> {
    if candidates.is_empty() {
        return None;
    } else if candidates.len() == 1 {
        return Some(&candidates[0]);
    }
    let mut longest_common_prefix = 0;
    'o: loop {
        for (i, c1) in candidates.iter().enumerate().take(candidates.len() - 1) {
            let b1 = c1.as_bytes();
            let b2 = candidates[i + 1].as_bytes();
            if b1.len() <= longest_common_prefix || b2.len() <= longest_common_prefix ||
                b1[longest_common_prefix] != b2[longest_common_prefix]
            {
                break 'o;
            }
        }
        longest_common_prefix += 1;
    }
    while !candidates[0].is_char_boundary(longest_common_prefix) {
        longest_common_prefix -= 1;
    }
    if longest_common_prefix == 0 {
        return None;
    }
    Some(&candidates[0][0..longest_common_prefix])
}

#[cfg(test)]
mod tests {
    use std::collections::BTreeSet;

    #[test]
    pub fn extract_word() {
        let break_chars: BTreeSet<char> = super::DEFAULT_BREAK_CHARS.iter().cloned().collect();
        let line = "ls '/usr/local/b";
        assert_eq!(
            (4, "/usr/local/b"),
            super::extract_word(line, line.len(), Some('\\'), &break_chars)
        );
        let line = "ls /User\\ Information";
        assert_eq!(
            (3, "/User\\ Information"),
            super::extract_word(line, line.len(), Some('\\'), &break_chars)
        );
    }

    #[test]
    pub fn unescape() {
        use std::borrow::Cow::{self, Borrowed, Owned};
        let input = "/usr/local/b";
        assert_eq!(Borrowed(input), super::unescape(input, Some('\\')));
        let input = "/User\\ Information";
        let result: Cow<str> = Owned(String::from("/User Information"));
        assert_eq!(result, super::unescape(input, Some('\\')));
    }

    #[test]
    pub fn escape() {
        let break_chars: BTreeSet<char> = super::DEFAULT_BREAK_CHARS.iter().cloned().collect();
        let input = String::from("/usr/local/b");
        assert_eq!(
            input.clone(),
            super::escape(input, Some('\\'), &break_chars)
        );
        let input = String::from("/User Information");
        let result = String::from("/User\\ Information");
        assert_eq!(result, super::escape(input, Some('\\'), &break_chars));
    }

    #[test]
    pub fn longest_common_prefix() {
        let mut candidates = vec![];
        {
            let lcp = super::longest_common_prefix(&candidates);
            assert!(lcp.is_none());
        }

        let s = "User";
        let c1 = String::from(s);
        candidates.push(c1.clone());
        {
            let lcp = super::longest_common_prefix(&candidates);
            assert_eq!(Some(s), lcp);
        }

        let c2 = String::from("Users");
        candidates.push(c2.clone());
        {
            let lcp = super::longest_common_prefix(&candidates);
            assert_eq!(Some(s), lcp);
        }

        let c3 = String::from("");
        candidates.push(c3.clone());
        {
            let lcp = super::longest_common_prefix(&candidates);
            assert!(lcp.is_none());
        }

        let candidates = vec![String::from("fée"), String::from("fête")];
        let lcp = super::longest_common_prefix(&candidates);
        assert_eq!(Some("f"), lcp);
    }
}<|MERGE_RESOLUTION|>--- conflicted
+++ resolved
@@ -161,11 +161,7 @@
 
 /// Escape any `break_chars` in `input` string with `esc_char`.
 /// For example, '/User Information' becomes '/User\ Information'
-<<<<<<< HEAD
 /// when space is a breaking char and '\\' the escape char.
-=======
-/// when space is a breaking char and '\' the escape char.
->>>>>>> 15de3486
 pub fn escape(input: String, esc_char: Option<char>, break_chars: &BTreeSet<char>) -> String {
     if esc_char.is_none() {
         return input;
