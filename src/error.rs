//! Contains error type for handling I/O and Errno errors
#[cfg(windows)]
use std::char;
use std::error;
use std::fmt;
use std::io;

/// The error type for Rustyline errors that can arise from
/// I/O related errors or Errno when using the nix-rust library
// #[non_exhaustive]
#[allow(clippy::module_name_repetitions)]
#[derive(Debug)]
#[non_exhaustive]
pub enum ReadlineError {
    /// I/O Error
    Io(io::Error),
    /// EOF (Ctrl-D)
    Eof,
    /// Ctrl-C
    Interrupted,
    /// Unix Error from syscall
    #[cfg(unix)]
    Errno(nix::Error),
    /// Error generated on WINDOW_BUFFER_SIZE_EVENT to mimic unix SIGWINCH
    /// signal
    #[cfg(windows)]
    WindowResize,
<<<<<<< HEAD
=======
    /// Like Utf8Error on unix
    #[cfg(windows)]
    Decode(char::DecodeUtf16Error),
    /// Something went wrong calling a Windows API
    #[cfg(windows)]
    SystemError(clipboard_win::SystemError),
>>>>>>> dd0928e4
}

impl fmt::Display for ReadlineError {
    fn fmt(&self, f: &mut fmt::Formatter<'_>) -> fmt::Result {
        match *self {
            ReadlineError::Io(ref err) => err.fmt(f),
            ReadlineError::Eof => write!(f, "EOF"),
            ReadlineError::Interrupted => write!(f, "Interrupted"),
            #[cfg(unix)]
            ReadlineError::Errno(ref err) => err.fmt(f),
            #[cfg(windows)]
            ReadlineError::WindowResize => write!(f, "WindowResize"),
<<<<<<< HEAD
=======
            #[cfg(windows)]
            ReadlineError::Decode(ref err) => err.fmt(f),
            #[cfg(windows)]
            ReadlineError::SystemError(ref err) => err.fmt(f),
>>>>>>> dd0928e4
        }
    }
}

impl error::Error for ReadlineError {}

impl From<io::Error> for ReadlineError {
    fn from(err: io::Error) -> Self {
        ReadlineError::Io(err)
    }
}

impl From<io::ErrorKind> for ReadlineError {
    fn from(kind: io::ErrorKind) -> Self {
        ReadlineError::Io(io::Error::from(kind))
    }
}

#[cfg(unix)]
impl From<nix::Error> for ReadlineError {
    fn from(err: nix::Error) -> Self {
        ReadlineError::Errno(err)
    }
}

#[cfg(windows)]
impl From<char::DecodeUtf16Error> for ReadlineError {
    fn from(err: char::DecodeUtf16Error) -> Self {
        ReadlineError::Io(io::Error::new(io::ErrorKind::InvalidData, err))
    }
}

#[cfg(windows)]
impl From<std::string::FromUtf8Error> for ReadlineError {
    fn from(err: std::string::FromUtf8Error) -> Self {
        ReadlineError::Io(io::Error::new(io::ErrorKind::InvalidData, err))
    }
}

#[cfg(unix)]
impl From<fmt::Error> for ReadlineError {
    fn from(err: fmt::Error) -> Self {
        ReadlineError::Io(io::Error::new(io::ErrorKind::Other, err))
    }
}

#[cfg(windows)]
impl From<clipboard_win::SystemError> for ReadlineError {
    fn from(err: clipboard_win::SystemError) -> Self {
        ReadlineError::SystemError(err)
    }
}<|MERGE_RESOLUTION|>--- conflicted
+++ resolved
@@ -25,15 +25,12 @@
     /// signal
     #[cfg(windows)]
     WindowResize,
-<<<<<<< HEAD
-=======
     /// Like Utf8Error on unix
     #[cfg(windows)]
     Decode(char::DecodeUtf16Error),
     /// Something went wrong calling a Windows API
     #[cfg(windows)]
     SystemError(clipboard_win::SystemError),
->>>>>>> dd0928e4
 }
 
 impl fmt::Display for ReadlineError {
@@ -46,13 +43,10 @@
             ReadlineError::Errno(ref err) => err.fmt(f),
             #[cfg(windows)]
             ReadlineError::WindowResize => write!(f, "WindowResize"),
-<<<<<<< HEAD
-=======
             #[cfg(windows)]
             ReadlineError::Decode(ref err) => err.fmt(f),
             #[cfg(windows)]
             ReadlineError::SystemError(ref err) => err.fmt(f),
->>>>>>> dd0928e4
         }
     }
 }
